--- conflicted
+++ resolved
@@ -198,10 +198,6 @@
     - mkdocs gh-deploy
   only:
     - main
-<<<<<<< HEAD
-
-=======
->>>>>>> 29b5e020
 
 stages:
  - build
