--- conflicted
+++ resolved
@@ -32,21 +32,6 @@
 
         super(TestModuleProvider, cls).setup_class()
 
-<<<<<<< HEAD
-    def _get_settings_field_by_label(self, label):
-        """Return input element by label."""
-        form = self.wait_for_element(By.ID, 'settings-form')
-        return form.find_element(By.XPATH, ".//label[text()='{label}']/parent::*//input".format(label=label))
-
-    def _fill_out_settings_field_by_label(self, label, input):
-        """Find input field by label and fill out input."""
-        input_field = self._get_settings_field_by_label(label)
-        input_field.send_keys(input)
-
-    def _click_save_settings(self):
-        """Click save button on settings tab."""
-        self.selenium_instance.find_element(By.ID, 'module-provider-settings-update').click()
-=======
     @pytest.mark.parametrize('url,expected_title', [
         ('/modules/moduledetails/noversion/testprovider', 'moduledetails/noversion/testprovider - Terrareg'),
         ('/modules/moduledetails/fullypopulated/testprovider/1.5.0', 'moduledetails/fullypopulated/testprovider - Terrareg'),
@@ -57,7 +42,20 @@
         """Check page titles on pages."""
         self.selenium_instance.get(self.get_url(url))
         self.assert_equals(lambda: self.selenium_instance.title, expected_title)
->>>>>>> 0477b686
+
+    def _get_settings_field_by_label(self, label):
+        """Return input element by label."""
+        form = self.wait_for_element(By.ID, 'settings-form')
+        return form.find_element(By.XPATH, ".//label[text()='{label}']/parent::*//input".format(label=label))
+
+    def _fill_out_settings_field_by_label(self, label, input):
+        """Find input field by label and fill out input."""
+        input_field = self._get_settings_field_by_label(label)
+        input_field.send_keys(input)
+
+    def _click_save_settings(self):
+        """Click save button on settings tab."""
+        self.selenium_instance.find_element(By.ID, 'module-provider-settings-update').click()
 
     def test_module_without_versions(self):
         """Test page functionality on a module without published versions."""
