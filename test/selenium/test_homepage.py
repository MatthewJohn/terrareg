
from datetime import datetime
from unittest import mock

import pytest
from selenium.webdriver.common.by import By
import selenium

from test.selenium import SeleniumTest
from terrareg.models import ModuleVersion, Namespace, Module, ModuleProvider

class TestHomepage(SeleniumTest):
    """Test homepage."""

    @classmethod
    def setup_class(cls):
        """Setup required mocks."""
        cls.register_patch(mock.patch('terrareg.config.Config.APPLICATION_NAME', 'unittest application name')),
        cls.register_patch(mock.patch('terrareg.analytics.AnalyticsEngine.get_total_downloads', return_value=2005))
        cls.register_patch(mock.patch('terrareg.config.Config.CONTRIBUTED_NAMESPACE_LABEL', 'unittest contributed module'))
        cls.register_patch(mock.patch('terrareg.config.Config.TRUSTED_NAMESPACE_LABEL', 'unittest trusted namespace'))
        cls.register_patch(mock.patch('terrareg.config.Config.VERIFIED_MODULE_LABEL', 'unittest verified label'))
        cls.register_patch(mock.patch('terrareg.config.Config.TRUSTED_NAMESPACES', ['trustednamespace']))
        super(TestHomepage, cls).setup_class()

    def test_setup_selenium_data(self):
        """Fake test doing nothing, to allow selenium test data to be imported"""
        pass

    def test_title(self):
        """Check homepage."""
        self.selenium_instance.get(self.get_url('/'))

        # Ensure title is injected correctly
        assert self.selenium_instance.find_element(By.ID, 'title').text == 'unittest application name'

        assert self.selenium_instance.title == 'Home - unittest application name'

    @pytest.mark.parametrize('element,count', [
<<<<<<< HEAD
        ('namespace', 18),
        ('module', 63),
        ('version', 93),
=======
        ('namespace', 19),
        ('module', 59),
        ('version', 89),
>>>>>>> 0fd44d9d
        ('download', 2005)
    ])
    def test_counts(self, element, count):
        """Check counters on homepage."""
        self.selenium_instance.get(self.get_url('/'))

        # Ensure counts on page are correct
        assert self.selenium_instance.find_element(By.ID, f'{element}-count').text == str(count)

    def test_latest_module_version(self):
        """Check tabs for most recent uploaded."""
        # Update latest module publish date to now
        module_version = ModuleVersion(
            module_provider=ModuleProvider(
                module=Module(
                    namespace=Namespace(name='mostrecent'),
                    name='modulename'
                ),
                name='providername'
            ),
            version='1.2.3'
        )
        module_version.update_attributes(published_at=datetime.now())

        self.selenium_instance.get(self.get_url('/'))

        most_recent_module_version_title = self.selenium_instance.find_element(
            By.ID, 'most-recent-module-version'
        ).find_element(
            By.CLASS_NAME, 'card-header-title'
        )

        # Check title of card
        assert most_recent_module_version_title.find_element(
                By.CLASS_NAME, 'module-card-title'
            ).text == 'mostrecent / modulename'
        # Check contributed tag is applied
        assert most_recent_module_version_title.find_element(
            By.CLASS_NAME,
            'result-card-label-contributed'
        ).text == 'unittest contributed module'

        # Ensure no other tags are applied
        with pytest.raises(selenium.common.exceptions.NoSuchElementException):
            most_recent_module_version_title.find_element(
                By.CLASS_NAME,
                'result-card-label-trusted'
            )
        with pytest.raises(selenium.common.exceptions.NoSuchElementException):
            most_recent_module_version_title.find_element(
                By.CLASS_NAME,
                'result-card-label-verified'
            )

    def test_verified_module_label(self):
        """Check verified module is shown with label"""
        module_version = ModuleVersion(
            module_provider=ModuleProvider(
                module=Module(
                    namespace=Namespace(name='mostrecent'),
                    name='modulename'
                ),
                name='providername'
            ),
            version='1.2.3'
        )
        module_version.update_attributes(published_at=datetime.now())

        self.selenium_instance.get(self.get_url('/'))

        # Make module verified and ensure tag is applied
        namespace = Namespace('mostrecent')
        module = Module(namespace=namespace, name='modulename')
        provider = ModuleProvider(module=module, name='providername')
        provider.update_attributes(verified=True)

        # Reload page and ensure verified tag is present
        self.selenium_instance.get(self.get_url('/'))
        assert self.selenium_instance.find_element(
            By.ID, 'most-recent-module-version'
        ).find_element(
            By.CLASS_NAME, 'result-card-label-verified'
        ).text == 'unittest verified label'

    def test_updated_trusted_module(self):
        """Update trusted module and ensure displayed."""
        # Update trusted module to latest module
        namespace = Namespace('trustednamespace')
        module = Module(namespace=namespace, name='secondlatestmodule')
        provider = ModuleProvider(module=module, name='aws')
        module_version = ModuleVersion(module_provider=provider, version='4.4.1')
        module_version.update_attributes(published_at=datetime.now())

        # Reload page and ensure updated module is shown and
        # trusted label is shown
        self.selenium_instance.get(self.get_url('/'))
        most_recent_module_version_title = self.selenium_instance.find_element(
            By.ID, 'most-recent-module-version'
        ).find_element(
            By.CLASS_NAME, 'card-header-title'
        )

        # Check title of card
        assert most_recent_module_version_title.find_element(
                By.CLASS_NAME, 'module-card-title'
            ).text == 'trustednamespace / secondlatestmodule'
        # Check contributed tag is applied
        assert most_recent_module_version_title.find_element(
            By.CLASS_NAME,
            'result-card-label-trusted'
        ).text == 'unittest trusted namespace'

        # Ensure no other tags are applied
        with pytest.raises(selenium.common.exceptions.NoSuchElementException):
            most_recent_module_version_title.find_element(
                By.CLASS_NAME,
                'result-card-label-contributed'
            )
        with pytest.raises(selenium.common.exceptions.NoSuchElementException):
            most_recent_module_version_title.find_element(
                By.CLASS_NAME,
                'result-card-label-verified'
            )<|MERGE_RESOLUTION|>--- conflicted
+++ resolved
@@ -37,15 +37,9 @@
         assert self.selenium_instance.title == 'Home - unittest application name'
 
     @pytest.mark.parametrize('element,count', [
-<<<<<<< HEAD
-        ('namespace', 18),
+        ('namespace', 19),
         ('module', 63),
         ('version', 93),
-=======
-        ('namespace', 19),
-        ('module', 59),
-        ('version', 89),
->>>>>>> 0fd44d9d
         ('download', 2005)
     ])
     def test_counts(self, element, count):
