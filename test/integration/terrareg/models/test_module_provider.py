--- conflicted
+++ resolved
@@ -564,7 +564,6 @@
         # Ensure base URL hasn't been modified
         assert module_provider._get_db_row()['repo_base_url_template'] == 'old-value'
 
-<<<<<<< HEAD
     @pytest.mark.parametrize('format', [
         '{version}',
         'v{version}',
@@ -670,7 +669,6 @@
 
         finally:
             module_provider.delete()
-=======
 
     @pytest.mark.parametrize("new_namespace_name", [
         # Original namespace
@@ -913,4 +911,3 @@
             module_provider = ModuleProvider.get(Module(namespace=namespace, name=original_module_name), name=original_provider_name)
             if module_provider:
                 module_provider.delete()
->>>>>>> 3f57d95b
