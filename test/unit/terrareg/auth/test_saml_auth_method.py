

import datetime
from unittest import mock
import pytest

from terrareg.auth import AuthenticationType, SamlAuthMethod, UserGroupNamespacePermissionType
from test import BaseTest
from test.unit.terrareg import MockNamespace, MockUserGroup, MockUserGroupNamespacePermission, setup_test_data
from test.unit.terrareg.auth.base_session_auth_method_tests import BaseSessionAuthMethodTests
from test.unit.terrareg.auth.base_sso_auth_method_tests import BaseSsoAuthMethodTests, test_data, user_group_data

# Required as this is sued by BaseSamlAuthMethod
from test import test_request_context


class TestSamlAuthMethod(BaseSsoAuthMethodTests, BaseSessionAuthMethodTests):
    """Test methods of SamlAuthMethod auth method"""

    CLS = SamlAuthMethod

    @pytest.mark.parametrize('saml_is_enabled,expected_result', [
        (False, False),
        (True, True)
    ])
    def test_is_enabled(self, saml_is_enabled, expected_result):
        """Test is_enabled method"""
        with mock.patch('terrareg.saml.Saml2.is_enabled', mock.MagicMock(return_value=saml_is_enabled)):
            obj = SamlAuthMethod()
            assert obj.is_enabled() is expected_result

    @pytest.mark.parametrize('session_userdata,expected_result', [
        (None, False),
        ('', False),
        ({'valid': 'user_data'}, True),
    ])
    def test_check_session(self, session_userdata, expected_result, test_request_context):
        """Test check_session method"""
        self.SERVER._app.secret_key = "asecretkey"
        with mock.patch('terrareg.config.Config.SECRET_KEY', "asecretkey"), \
                test_request_context:
            if session_userdata:
                test_request_context.session['samlUserdata'] = session_userdata
            test_request_context.session.modified = True
        
            obj = SamlAuthMethod()
            assert obj.check_session() == expected_result

    @pytest.mark.parametrize('userdata_group_session_value,saml2_group_attribute,expected_result', [
        (None, 'groups', []),
        ({}, 'groups', []),
        ('invalidstring', 'groups', []),
        ({'groups': None}, 'groups', []),
        ({'groups': 'invalidstring'}, 'groups', []),
        ({'groups': []}, 'groups', []),
        ({'groups': ['onegroup']}, 'groups', ['onegroup']),
        ({'groups': ['first-group', 'second group']}, 'groups', ['first-group', 'second group']),
        ({'groups': ['first-group', 'second group'],
          'alternativeattr': ['third-group', 'forth-group']}, 'alternativeattr',
          ['third-group', 'forth-group'])
    ])
    def test_get_group_memberships(self, userdata_group_session_value, saml2_group_attribute, expected_result, test_request_context):
        """Test get_group_memberships method"""
        self.SERVER._app.secret_key = "asecretkey"
        with mock.patch('terrareg.config.Config.SECRET_KEY', "asecretkey"), \
                mock.patch('terrareg.config.Config.SAML2_GROUP_ATTRIBUTE', saml2_group_attribute), \
                test_request_context:
            test_request_context.session['samlUserdata'] = userdata_group_session_value
            test_request_context.session.modified = True
        
            obj = SamlAuthMethod()
            assert obj.get_group_memberships() == expected_result

<<<<<<< HEAD
    @pytest.mark.parametrize('saml_name_id', [
        None,
        '',
        'ausername'
    ])
    def test_get_username(self, saml_name_id, test_request_context):
        """Test get_username method"""
        with test_request_context:

            test_request_context.session['samlNameId'] = saml_name_id
            test_request_context.session.modified = True

            obj = SamlAuthMethod()
            assert obj.get_username() == saml_name_id
=======
    @pytest.mark.parametrize('auth_type,expected_result', [
        (None, False),
        (AuthenticationType.NOT_AUTHENTICATED, False),
        (AuthenticationType.NOT_CHECKED, False),
        (AuthenticationType.AUTHENTICATION_TOKEN, False),
        (AuthenticationType.SESSION_PASSWORD, False),
        (AuthenticationType.SESSION_OPENID_CONNECT, False),
        (AuthenticationType.SESSION_SAML, True)
    ])
    def test_check_session_auth_type(self, auth_type, expected_result, test_request_context):
        """Test check_session_auth_type"""
        self.SERVER._app.secret_key = "asecretkey"
        with mock.patch('terrareg.config.Config.SECRET_KEY', "asecretkey"), \
                test_request_context:
            if auth_type:
                test_request_context.session['authentication_type'] = auth_type.value
                test_request_context.session.modified = True
            
            obj = SamlAuthMethod()
            assert obj.check_session_auth_type() == expected_result
>>>>>>> b282c2ef
<|MERGE_RESOLUTION|>--- conflicted
+++ resolved
@@ -71,22 +71,6 @@
             obj = SamlAuthMethod()
             assert obj.get_group_memberships() == expected_result
 
-<<<<<<< HEAD
-    @pytest.mark.parametrize('saml_name_id', [
-        None,
-        '',
-        'ausername'
-    ])
-    def test_get_username(self, saml_name_id, test_request_context):
-        """Test get_username method"""
-        with test_request_context:
-
-            test_request_context.session['samlNameId'] = saml_name_id
-            test_request_context.session.modified = True
-
-            obj = SamlAuthMethod()
-            assert obj.get_username() == saml_name_id
-=======
     @pytest.mark.parametrize('auth_type,expected_result', [
         (None, False),
         (AuthenticationType.NOT_AUTHENTICATED, False),
@@ -107,4 +91,18 @@
             
             obj = SamlAuthMethod()
             assert obj.check_session_auth_type() == expected_result
->>>>>>> b282c2ef
+
+    @pytest.mark.parametrize('saml_name_id', [
+        None,
+        '',
+        'ausername'
+    ])
+    def test_get_username(self, saml_name_id, test_request_context):
+        """Test get_username method"""
+        with test_request_context:
+
+            test_request_context.session['samlNameId'] = saml_name_id
+            test_request_context.session.modified = True
+
+            obj = SamlAuthMethod()
+            assert obj.get_username() == saml_name_id