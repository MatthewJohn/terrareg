--- conflicted
+++ resolved
@@ -17,15 +17,13 @@
     margin-top: 20px;
     margin-bottom: 20px;
 }
-<<<<<<< HEAD
-.custom-link {
-    margin-top: 10px;
-=======
 #module-labels {
     padding-top: 5px;
     padding-bottom: 20px;
 }
 #current-submodule {
     font-weight: bold;
->>>>>>> 7ce4292b
+}
+.custom-link {
+    margin-top: 10px;
 }