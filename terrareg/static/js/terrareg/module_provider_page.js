
class TabFactory {
    constructor() {
        this._tabs = [];
        this._tabsLookup = {};
    }
    registerTab(tab) {
        if (this._tabs[tab.name] !== undefined) {
            throw "Tab already registered";
        }
        this._tabsLookup[tab.name] = tab;
        this._tabs.push(tab);
    }
    renderTabs() {
        this._tabs.forEach((tab) => {
            tab.render();
        });
    }
    async setDefaultTab() {

        // Check if tab is defined in page URL anchor and if it's
        // a valid tab
        let windowHashValue = $(location).attr('hash').replace('#', '');
        if (windowHashValue && this._tabsLookup[windowHashValue] !== undefined) {
            let tab = this._tabsLookup[windowHashValue];

            // Check if tab has successfully loaded
            let isValid = await tab.isValid();

            if (isValid == true) {
                // Load tab and return
                selectModuleTab(tab.name, false);
                return;
            }
        }

        // Iterate through all tabs and select first valid tab
        for (const tab of this._tabs) {
            let isValid = await tab.isValid();
            if (isValid == true) {
                selectModuleTab(tab.name, false);
                return;
            }
        }
    }
}

class BaseTab {
    constructor() {
        this._renderPromise = undefined;
    }
    render() { }
    async isValid() {
        let result = await this._renderPromise;
        return result;
    }
}

class ModuleDetailsTab extends BaseTab {
    constructor(moduleDetails) {
        super();
        this._moduleDetails = moduleDetails;
    }
    render() { }
}


class ReadmeTab extends BaseTab {
    constructor(readmeUrl) {
        super();
        this._readmeUrl = readmeUrl;
    }
    get name() {
        return 'readme';
    }
    render() {
        this._renderPromise = new Promise((resolve) => {
            if (!this._readmeUrl) {
                resolve(false);
                return;
            }
            $.get(this._readmeUrl, (readmeContent) => {
                // If no README is defined, exit early
                if (!readmeContent) {
                    resolve(false);
                    return;
                }

                let readmeContentDiv = $("#module-tab-readme");

                // Populate README conrtent
                readmeContentDiv.append(readmeContent);

                // Add 'table' class to all tables in README
                readmeContentDiv.find("table").addClass("table");

                // Replace size of headers
                readmeContentDiv.find("h1").addClass("subtitle").addClass("is-3");
                readmeContentDiv.find("h2").addClass("subtitle").addClass("is-4");
                readmeContentDiv.find("h3").addClass("subtitle").addClass("is-5");
                readmeContentDiv.find("h4").addClass("subtitle").addClass("is-6");

                // Show README tab button
                $("#module-tab-link-readme").removeClass('default-hidden');

                resolve(true);
            });
        });
    }
}


class AdditionalTab extends BaseTab {
    constructor(tabName, fileUrl) {
        super();
        this._tabName = tabName;
        this._fileUrl = fileUrl;
        this._name = 'custom-' + this._tabName.replace(/[^a-zA-Z]/i, '-');
    }
    get name() {
        return this._name;
    }
    render() {
        this._renderPromise = new Promise((resolve) => {
            if (!this._fileUrl) {
                resolve(false);
                return;
            }
            $.get(this._fileUrl, (fileContent) => {
                if (!fileContent) {
                    resolve(false);
                    return;
                }

                let tab = $(`<div id="module-tab-${this.name}" class="module-tabs content default-hidden"></div>`);

                // Populate file conrtent
                tab.append(fileContent);

                // Add 'table' class to all tables in README
                tab.find("table").addClass("table");

                // Replace size of headers
                tab.find("h1").addClass("subtitle").addClass("is-3");
                tab.find("h2").addClass("subtitle").addClass("is-4");
                tab.find("h3").addClass("subtitle").addClass("is-5");
                tab.find("h4").addClass("subtitle").addClass("is-6");

                // Insert tab link content
                let insertAfterContent = $('#module-tab-resources')[0];
                tab.insertAfter(insertAfterContent);

                // Insert tab link
                let tabLink = $(`<li id="module-tab-link-${this.name}" class="module-tab-link"><a onclick="selectModuleTab('${this.name}')">${this._tabName}</a></li>`);
                let insertAfterLink = $('#module-tab-link-resources');
                tabLink.insertAfter(insertAfterLink);

                resolve(true);
            });
        });
    }
}


class AnalyticsTab extends ModuleDetailsTab {
    get name() {
        return 'analytics';
    }
    async render() {
        this._renderPromise = new Promise(async (resolve) => {
            $.get(`/v1/terrareg/analytics/${this._moduleDetails.module_provider_id}/token_versions`, (data, status) => {
                Object.keys(data).forEach((token) => {
                    $("#analyticsVersionByTokenTable").append(`
                        <tr>
                            <td>
                                ${token}
                            </td>
                            <td>
                                ${data[token].module_version}
                            </td>
                            <td>
                                ${data[token].terraform_version}
                            </td>
                            <td>
                                ${data[token].environment}
                            </td>
                        </tr>
                    `);
                });
                $("#analytics-table").DataTable();
            });

            // Show tab link
            $("#module-tab-link-analytics").removeClass('default-hidden');

            resolve(true);
        });
    }
}

class ExampleFilesTab extends ModuleDetailsTab {
    constructor(moduleDetails, exampleDetails) {
        super(moduleDetails);
        this._exampleDetails = exampleDetails;
    }
    get name() {
        return 'example-files';
    }
    async render() {
        this._renderPromise = new Promise(async (resolve) => {
            $.get(`/v1/terrareg/modules/${this._moduleDetails.id}/examples/filelist/${this._exampleDetails.path}`, (data) => {
                if (!data.length) {
                    resolve(false);
                    return;
                }

                let firstFileSelected = false;
                data.forEach((exampleFile) => {
                    let fileLink = $(`
                        <a class="panel-block" data-module-id="${this._moduleDetails.id}" data-path="${exampleFile.path}" onClick="selectExampleFile(event.target)">
                            <span class="panel-icon">
                                <i class="fa-solid fa-file-code" aria-hidden="true"></i>
                            </span>
                            ${exampleFile.filename}
                        </a>
                    `);

                    $("#example-file-list-nav").append(fileLink);

                    if (firstFileSelected == false) {
                        firstFileSelected = true;
                        selectExampleFile(fileLink);
                    }
                });

                // Show example tab link
                $('#module-tab-link-example-files').removeClass('default-hidden');

                resolve(true);
            });
        });
    }
}

class InputsTab extends ModuleDetailsTab {
    get name() {
        return 'inputs';
    }
    async render() {
        this._renderPromise = new Promise(async (resolve) => {
            let inputTab = $("#module-tab-inputs");
            let inputTabTbody = inputTab.find("tbody");
            this._moduleDetails.inputs.forEach((input) => {
                let inputRow = $("<tr></tr>");

                let nameTd = $("<td></td>");
                nameTd.text(input.name);
                inputRow.append(nameTd);

                let descriptionTd = $("<td></td>");
                descriptionTd.text(input.description);
                inputRow.append(descriptionTd);

                let typeTd = $("<td></td>");
                typeTd.text(input.type);
                inputRow.append(typeTd);

                let defaultTd = $("<td></td>");
                defaultTd.text(input.required ? "Required" : JSON.stringify(input.default));
                inputRow.append(defaultTd);

                inputTabTbody.append(inputRow);
            });

            // Show tab link
            $('#module-tab-link-inputs').removeClass('default-hidden');
            resolve(true);
        });
    }
}

class OutputsTab extends ModuleDetailsTab {
    get name() {
        return 'outputs';
    }
    async render() {
        this._renderPromise = new Promise(async (resolve) => {
            let outputTab = $("#module-tab-outputs");
            let outputTabTbody = outputTab.find("tbody");
            this._moduleDetails.outputs.forEach((output) => {
                let outputRow = $("<tr></tr>");

                let nameTd = $("<td></td>");
                nameTd.text(output.name);
                outputRow.append(nameTd);

                let descriptionTd = $("<td></td>");
                descriptionTd.text(output.description);
                outputRow.append(descriptionTd);

                outputTabTbody.append(outputRow);
            });
            // Show tab link
            $('#module-tab-link-outputs').removeClass('default-hidden');

            resolve(true);
        });
    }
}

class ProvidersTab extends ModuleDetailsTab {
    get name() {
        return 'providers';
    }
    async render() {
        this._renderPromise = new Promise(async (resolve) => {
            let providerTab = $("#module-tab-providers");
            let providerTabTbody = providerTab.find("tbody");
            this._moduleDetails.provider_dependencies.forEach((provider) => {
                let providerRow = $("<tr></tr>");

                let nameTd = $("<td></td>");
                nameTd.text(provider.name);
                providerRow.append(nameTd);

                let namespaceTd = $("<td></td>");
                namespaceTd.text(provider.namespace);
                providerRow.append(namespaceTd);

                let sourceTd = $("<td></td>");
                sourceTd.text(provider.source);
                providerRow.append(sourceTd);

                let versionTd = $("<td></td>");
                versionTd.text(provider.version);
                providerRow.append(versionTd);

                providerTabTbody.append(providerRow);
            });

            // Show tab link
            $('#module-tab-link-providers').removeClass('default-hidden');
            resolve(true);
        });
    }
}

class SecurityIssuesTab extends ModuleDetailsTab {
    get name() {
        return 'security-issues';
    }
    async render() {
        this._renderPromise = new Promise(async (resolve) => {
            if (this._moduleDetails.security_results) {
                let tfsecTab = $("#module-tab-security-issues");
                let tfsecTabTbody = tfsecTab.find("tbody");
                this._moduleDetails.security_results.forEach((tfsec) => {
                    let tfsecRow = $("<tr></tr>");

                    let blankTd = $('<td class="is-vcentered"></td>');
                    tfsecRow.append(blankTd);

<<<<<<< HEAD
                    let color = 'darkgray';
                    if (tfsec.severity == "CRITICAL") {
                        color = 'red';
                    } else if (tfsec.severity == "HIGH") {
                        color = 'orangered';
                    } else if (tfsec.severity == "MEDIUM") {
                        color = 'orange';
                    }
                    let severityTd = `<td class="is-vcentered"><span class="tag is-primary is-light" style="background-color: ${color}; color: white">${tfsec.severity}</span></td>`;
                    tfsecRow.append(severityTd);

=======
                    let severityTd = ''
                    if (tfsec.severity == "CRITICAL") {
                        severityTd = '<td class="is-vcentered"><span class="tag is-primary is-light" style="background-color: red; color: white">' + tfsec.severity + '</span></td>';
                    } else if (tfsec.severity == "HIGH") {
                        severityTd = '<td class="is-vcentered"><span class="tag is-primary is-light" style="background-color: orangered; color: white">' + tfsec.severity + '</span></td>';
                    } else if (tfsec.severity == "MEDIUM") {
                        severityTd = '<td class="is-vcentered"><span class="tag is-primary is-light" style="background-color: orange; color: white">' + tfsec.severity + '</span></td>';
                    } else if (tfsec.severity == "LOW") {
                        severityTd = '<td class="is-vcentered"><span class="tag is-primary is-light" style="background-color: darkgray; color: white">' + tfsec.severity + '</span></td>';
                    } else {
                    };
                    tfsecRow.append(severityTd);

                    let ruleidTd = $('<td class="is-vcentered"></td>');
                    ruleidTd.text(tfsec.rule_id);
                    tfsecRow.append(ruleidTd);

>>>>>>> 99af3dc4
                    let fileTd = $('<td class="is-vcentered"></td>');
                    fileTd.text(tfsec.location.filename);
                    tfsecRow.append(fileTd);

                    let descriptionTd = $('<td class="is-vcentered"></td>');
                    descriptionTd.text(tfsec.rule_description);
                    tfsecRow.append(descriptionTd);

<<<<<<< HEAD
                    let ruleidTd = $('<td class="is-vcentered"></td>');
                    ruleidTd.text(tfsec.rule_id);
                    tfsecRow.append(ruleidTd);

=======
>>>>>>> 99af3dc4
                    let providerTd = $('<td class="is-vcentered"></td>');
                    providerTd.text(tfsec.rule_provider);
                    tfsecRow.append(providerTd);

                    let serviceTd = $('<td class="is-vcentered"></td>');
                    serviceTd.text(tfsec.rule_service);
                    tfsecRow.append(serviceTd);

                    let resourceTd = $('<td class="is-vcentered"></td>');
                    resourceTd.text(tfsec.resource);
                    tfsecRow.append(resourceTd);

                    let startLineTd = $('<td class="is-vcentered"></td>');
                    startLineTd.text(tfsec.location.start_line);
                    tfsecRow.append(startLineTd);

                    let endLineTd = $('<td class="is-vcentered"></td>');
                    endLineTd.text(tfsec.location.end_line);
                    tfsecRow.append(endLineTd);

                    let impactTd = $('<td class="is-vcentered"></td>');
                    impactTd.text(tfsec.impact);
                    tfsecRow.append(impactTd);

                    let resolutionTd = $('<td class="is-vcentered"></td>');
                    resolutionTd.text(tfsec.resolution);
                    tfsecRow.append(resolutionTd);

                    tfsecTabTbody.append(tfsecRow);
                });

                // Show tab link
                $('#module-tab-link-security-issues').removeClass('default-hidden');
            }
<<<<<<< HEAD

            $("#security-issues-table").DataTable({
                order: [[1, 'asc']],
                columnDefs: [
                    {
                        targets: [2, 4, 5, 6, 7, 8, 9, 10, 11],
                        className: "none"
                    },
                    {
                        targets: [1],
                        width: "1%"
                    },
                ],
                rowGroup: {
                    dataSrc: [2]
                },
                pagingType: "full_numbers_no_ellipses",
                lengthMenu: [
                    [25, 50, -1],
                    [25, 50, 'All'],
                ],
            });

            resolve(true);
        });
=======
            resolve(true);
        });
        if (this._moduleDetails.security_results) {
            $(document).ready(function () {

                $("#security-issues-table").DataTable({
                    order: [[1, 'asc']],
                    columnDefs: [
                        {
                            targets: [5, 6, 7, 8, 9, 10, 11],
                            className: "none"
                        },
                        {
                            targets: [4],
                            className: "none"
                            // visible: false
                        },
                    ],
                    rowGroup: {
                        dataSrc: [2, 4]
                    },
                    lengthMenu: [
                        [25, 50, -1],
                        [25, 50, 'All'],
                    ],
                });
            });
        }
>>>>>>> 99af3dc4
    }
}

class ResourcesTab extends ModuleDetailsTab {
    get name() {
        return 'resources';
    }
    async render() {
        this._renderPromise = new Promise(async (resolve) => {
            let resourceTab = $("#module-tab-resources");
            let resourceTabTbody = resourceTab.find("tbody");
            this._moduleDetails.resources.forEach((resource) => {
                let resourceRow = $("<tr></tr>");

                let typeTd = $("<td></td>");
                typeTd.text(resource.type);
                resourceRow.append(typeTd);

                let nameTd = $("<td></td>");
                nameTd.text(resource.name);
                resourceRow.append(nameTd);

                let providerTd = $("<td></td>");
                providerTd.text(resource.provider);
                resourceRow.append(providerTd);

                let sourceTd = $("<td></td>");
                sourceTd.text(resource.source);
                resourceRow.append(sourceTd);

                let modeTd = $("<td></td>");
                modeTd.text(resource.mode);
                resourceRow.append(modeTd);

                let versionTd = $("<td></td>");
                versionTd.text(resource.version);
                resourceRow.append(versionTd);

                let descriptionTd = $("<td></td>");
                descriptionTd.text(resource.description);
                resourceRow.append(descriptionTd);

                resourceTabTbody.append(resourceRow);
            });

            // Show tab link
            $('#module-tab-link-resources').removeClass('default-hidden');
            resolve(true);
        });
    }
}

class IntegrationsTab extends ModuleDetailsTab {
    get name() {
        return 'integrations';
    }
    async render() {
        this._renderPromise = new Promise(async (resolve) => {
            let config = await getConfig();
            if (config.ALLOW_MODULE_HOSTING) {
                $("#module-integrations-upload-container").removeClass('default-hidden');
            }
            if (!config.PUBLISH_API_KEYS_ENABLED) {
                $("#integrations-index-module-version-publish").removeClass('default-hidden');
            }

            // Setup callback method for indexing a module version
            $("#integration-index-version-button").bind("click", () => {
                indexModuleVersion(this._moduleDetails);
                return false;
            });

            $.get(`/v1/terrareg/modules/${this._moduleDetails.module_provider_id}/integrations`, (integrations) => {
                let integrationsTable = $("#integrations-table");
                integrations.forEach((integration) => {
                    // Create tr for integration
                    let tr = $("<tr></tr>");

                    // Create td for description and put into row
                    let description = $("<td></td>");
                    description.text(integration.description);
                    if (integration.coming_soon) {
                        description.append(" <b>(Coming soon)</b>");
                    }
                    tr.append(description);

                    // Create TD for integration details
                    let contentTd = $("<td></td>");
                    let codeBlock = $("<code></code>");

                    let urlCodeContent = "";
                    // If method was provided, prepend the URL with the method
                    if (integration.method) {
                        urlCodeContent += integration.method + " ";
                    }
                    // Add URL to code block, generating from
                    // current protocol, hostname and URL endpoint in integration.
                    urlCodeContent += pathToUrl(integration.url);
                    codeBlock.text(urlCodeContent);

                    contentTd.append(codeBlock);

                    // Add notes to TD on new line, if present.
                    if (integration.notes) {
                        contentTd.append("<br />" + integration.notes);
                    }

                    tr.append(contentTd);

                    integrationsTable.append(tr);
                });
            });

            // Show integrations tab link
            $("#module-tab-link-integrations").removeClass('default-hidden');

            resolve(true);
        });
    }
}

class SettingsTab extends ModuleDetailsTab {
    get name() {
        return 'settings';
    }
    async render() {
        this._renderPromise = new Promise(async (resolve) => {

            let loggedIn = await isLoggedIn();
            // Return immediately if user is not logged in
            if (!loggedIn) {
                resolve(false);
                return;
            }

            if (this._moduleDetails.verified) {
                $('#settings-verified').attr('checked', true);
            }

            // Check if namespace is auto-verified and, if so, show message
            $.get(`/v1/terrareg/namespaces/${this._moduleDetails.namespace}`, (namespaceDetails) => {
                if (namespaceDetails.is_auto_verified) {
                    $('#settings-verified-auto-verified-message').removeClass('default-hidden');
                }
            });

            // Setup git providers
            let config = await getConfig();
            let gitProviderSelect = $('#settings-git-provider');

            if (config.ALLOW_CUSTOM_GIT_URL_MODULE_PROVIDER) {
                let customGitProvider = $('<option></option>');
                customGitProvider.val('');
                customGitProvider.text('Custom');
                if (!this._moduleDetails.git_provider_id) {
                    customGitProvider.attr('selected', '');
                }
                gitProviderSelect.append(customGitProvider);

                // Enable custom git provider inputs
                $.find('.settings-custom-git-provider-container').forEach((inputContainer) => {
                    $(inputContainer).removeClass('default-hidden');
                });
            }

            // Obtain all git providers and add to select for settings
            $.get('/v1/terrareg/git_providers', (gitProviders) => {
                gitProviders.forEach((gitProvider) => {
                    let gitProviderOption = $('<option></option>');
                    gitProviderOption.val(gitProvider.id);
                    gitProviderOption.text(gitProvider.name);
                    if (this._moduleDetails.git_provider_id == gitProvider.id) {
                        gitProviderOption.attr('selected', '');
                    }
                    gitProviderSelect.append(gitProviderOption);
                });
            });

            $('#settings-git-path').val(this._moduleDetails.git_path);
            $('#settings-git-tag-format').val(this._moduleDetails.git_tag_format);

            let baseUrlTemplate = $('#settings-base-url-template');
            baseUrlTemplate.attr('placeholder', `https://github.com/${this._moduleDetails.namespace}/${this._moduleDetails.name}-${this._moduleDetails.provider}`);
            baseUrlTemplate.val(this._moduleDetails.repo_base_url_template);

            let cloneUrlTemplate = $('#settings-clone-url-template');
            cloneUrlTemplate.attr('placeholder', `ssh://git@github.com/${this._moduleDetails.namespace}/${this._moduleDetails.name}-${this._moduleDetails.provider}.git`);
            cloneUrlTemplate.val(this._moduleDetails.repo_clone_url_template);

            let browseUrlTemplate = $('#settings-browse-url-template');
            browseUrlTemplate.attr('placeholder', `https://github.com/${this._moduleDetails.namespace}/${this._moduleDetails.name}-${this._moduleDetails.provider}/tree/{tag}/{path}`);
            browseUrlTemplate.val(this._moduleDetails.repo_browse_url_template);

            // Bind module provider delete button
            let moduleProviderDeleteButton = $('#module-provider-delete-button');
            moduleProviderDeleteButton.bind('click', () => {
                deleteModuleProvider(this._moduleDetails);
            });

            // Bind settings form submission with function
            $('#settings-form').submit(() => {
                updateModuleProviderSettings(this._moduleDetails);
                return false;
            });

            // Show settings tab
            $('#module-tab-link-settings').removeClass('default-hidden');
            resolve(true);
        });
    }
}

class UsageBuilderTab extends ModuleDetailsTab {
    get name() {
        return 'usage-builder';
    }
    async render() {
        this._renderPromise = new Promise(async (resolve) => {
            let config = await getConfig();
            let usageBuilderTable = $('#usageBuilderTable');

            // Setup analytics input row
            let analyticsTokenInputRow = $('<tr></tr>');

            let analyticsTokenName = $('<td></td>');
            analyticsTokenName.text(config.ANALYTICS_TOKEN_PHRASE);
            analyticsTokenInputRow.append(analyticsTokenName);

            let analyticsTokenDescription = $('<td></td>');
            analyticsTokenDescription.text(config.ANALYTICS_TOKEN_DESCRIPTION);
            analyticsTokenInputRow.append(analyticsTokenDescription);

            let analyticsTokenInputTd = $('<td></td>');
            let analyticsTokenInputField = $('<input />');
            analyticsTokenInputField.attr('class', 'input');
            analyticsTokenInputField.attr('id', 'usageBuilderAnalyticsToken');
            analyticsTokenInputField.attr('type', 'text');
            analyticsTokenInputField.attr('placeholder', config.EXAMPLE_ANALYTICS_TOKEN);
            analyticsTokenInputField.bind('keyup', () => { updateUsageBuilderOutput(this._moduleDetails) });
            analyticsTokenInputTd.append(analyticsTokenInputField);
            analyticsTokenInputRow.append(analyticsTokenInputTd);

            usageBuilderTable.append(analyticsTokenInputRow);

            let inputVariables = await getUsageBuilderVariables(this._moduleDetails.id);

            if (inputVariables === null || !inputVariables.length) {
                // If there are no variables present in the usage builder,
                // then exit early
                resolve(false);
                return;
            }

            // Show tab
            $('#module-tab-link-usage-builder').removeClass('default-hidden');
            resolve(true);

            // Build input table
            inputVariables.forEach((inputVariable) => {
                let inputId = `usageBuilderInput-${inputVariable.name}`;

                let inputRow = $('<tr></tr>');
                let inputNameTd = $('<td></td>');
                inputNameTd.text(inputVariable.name);
                inputRow.append(inputNameTd);

                let additionalHelpTd = $('<td></td>');
                additionalHelpTd.text(inputVariable.additional_help ? inputVariable.additional_help : '');
                inputRow.append(additionalHelpTd);

                let valueTd = $('<td></td>');

                if (inputVariable.type == 'text' || inputVariable.type == 'list') {
                    let inputDiv = $('<input />');
                    inputDiv.addClass('input');
                    inputDiv.attr('type', 'text');
                    inputDiv.attr('id', inputId);
                    inputDiv.bind('keyup', () => { updateUsageBuilderOutput(this._moduleDetails) });
                    valueTd.append(inputDiv);

                } else if (inputVariable.type == 'boolean') {

                    let inputDiv = $('<input />');
                    inputDiv.addClass('checkbox');
                    inputDiv.attr('type', 'checkbox');
                    inputDiv.attr('id', inputId);
                    inputDiv.attr('value', 'true');
                    inputDiv.bind('onchange', () => { updateUsageBuilderOutput(this._moduleDetails) });
                    valueTd.append(inputDiv);

                } else if (inputVariable.type == 'select') {
                    let inputDiv = $('<div></div>');
                    inputDiv.addClass('select');
                    let inputSelect = $('<select></select>');
                    inputSelect.attr('id', inputId);
                    inputSelect.bind('change', () => { updateUsageBuilderOutput(this._moduleDetails) });

                    inputVariable.choices.forEach((inputChoice, itx) => {
                        // If choices is list of strings, use the string as the name,
                        // otherwise, use name attribute of object.
                        let inputName = typeof inputChoice === 'string' ? inputChoice : inputChoice.name;
                        let option = $('<option></option>');
                        option.val(itx);
                        option.text(inputName);
                        inputSelect.append(option);
                    });
                    // If custom input is available, add to select
                    if (inputVariable.allow_custom) {
                        let option = $('<option></option>');
                        option.val('custom');
                        option.text('Custom Value');
                        inputSelect.append(option);
                    }
                    inputDiv.append(inputSelect);

                    valueTd.append(inputDiv);

                    // If custom input is available, add hidden input for custom input
                    let customInput = $('<input />');
                    customInput.addClass('input');
                    customInput.attr('type', 'text');
                    customInput.attr('id', `${inputId}-customValue`);
                    customInput.bind('keyup', () => { updateUsageBuilderOutput(this._moduleDetails) });
                    customInput.css('display', 'none');
                    valueTd.append(customInput);

                } else {
                    // Skip displaying other types of variables in input
                    return;
                }

                inputRow.append(valueTd);

                $('#usageBuilderTable').append(inputRow);
            });
        });
    }
}

/*
 * Setup router and call setup page depending on the page/module type
 */
function renderPage() {
    const router = new Navigo("/");

    const baseRoute = "/modules/:namespace/:module/:provider";

    // Base module provider route
    router.on(baseRoute, function ({ data }) {
        setupBasePage(data);
        setupRootModulePage(data);
    });
    // Base module version route
    router.on(baseRoute + "/:version", function ({ data }) {
        setupBasePage(data);
        setupRootModulePage(data);
    });
    // Submodule route
    router.on(baseRoute + "/:version/submodule/(.*)", ({ data }) => {
        setupBasePage(data);
        setupSubmodulePage(data);
    });
    // Example route
    router.on(baseRoute + "/:version/example/(.*)", ({ data }) => {
        setupBasePage(data);
        setupExamplePage(data);
    });

    router.resolve();
}

/*
 * Generate terrareg module ID based on data from URL route
 *
 * @param data Data object from router
 * @param stopAt Object specifiying level to stop at
 */
function getCurrentObjectId(data, stopAt = undefined) {
    if (stopAt === undefined) {
        stopAt = {};
    }

    let id = `${data.namespace}`;
    if (stopAt.namespace) {
        return id;
    }

    id += `/${data.module}`;
    if (stopAt.module) {
        return id;
    }

    id += `/${data.provider}`;
    if (stopAt.provider) {
        return id;
    }

    if (!data.version) {
        return id;
    }
    id += `/${data.version}`;
    if (stopAt.version) {
        return id;
    }

    return id;
}

/*
 * Set the provider logo, if available and add TOS
 * to bottom of the page
 *
 * @param moduleDetails Terrareg module details
 */
async function setProviderLogo(moduleDetails) {
    let providerLogos = await getProviderLogos();

    // Check if namespace has a logo
    if (providerLogos[moduleDetails.provider] !== undefined) {
        let logoDetails = providerLogos[moduleDetails.provider];

        let logoLink = $("#provider-logo-link");
        logoLink.attr("href", logoDetails.link);

        let logoImg = $("#provider-logo-img");
        logoImg.attr("src", logoDetails.source);
        logoImg.attr("alt", logoDetails.alt);

        addProviderLogoTos(moduleDetails.provider);

        logoLink.removeClass('default-hidden');
        logoImg.removeClass('default-hidden');
    }
}

/*
 * Populate version paragraph, instead of
 * version select
 *
 * @param moduleDetails Terrareg module details
 */
function populateVersionText(moduleDetails) {
    let versionText = $("#version-text");
    versionText.text(`Version: ${moduleDetails.version}`);
    versionText.removeClass('default-hidden');
}

/*
 * Add options to version selection dropdown.
 * Show currently selected module and latest version
 *
 * @param moduleDetails Terrareg module details
 */
function populateVersionSelect(moduleDetails) {
    let versionSelection = $("#version-select");

    let currentVersionFound = false;
    let currentIsLatestVersion = false;

    let userPreferences = getUserPreferences();

    $.get(`/v1/terrareg/modules/${moduleDetails.module_provider_id}/versions` +
        `?include-beta=${userPreferences["show-beta-versions"]}&` +
        `include-unpublished=${userPreferences["show-unpublished-versions"]}`).then((versions) => {
            let foundLatest = false;
            for (let versionDetails of versions) {
                let versionOption = $("<option></option>");
                let isLatest = false;

                // Set value of option to view URL of module version
                versionOption.val(`/modules/${moduleDetails.namespace}/${moduleDetails.name}/${moduleDetails.provider}/${versionDetails.version}`);

                let versionText = versionDetails.version;
                // Add '(latest)' suffix to the first (latest) version
                if (foundLatest == false && versionDetails.beta == false && versionDetails.published == true) {
                    versionText += " (latest)";
                    foundLatest = true;
                    isLatest = true;
                } else {
                    if (versionDetails.beta) {
                        versionText += ' (beta)';
                    }
                    if (versionDetails.published == false) {
                        versionText += ' (unpublished)';
                    }
                }
                versionOption.text(versionText);

                // Set version that matches current module to selected
                if (versionDetails.version == moduleDetails.version) {
                    versionOption.attr("selected", "");
                    currentVersionFound = true;

                    // Determine if the current version is the latest version
                    // (first in list of versions)
                    if (isLatest) {
                        currentIsLatestVersion = true;
                    }
                }

                versionSelection.append(versionOption);
            }

            // If current version has not been found, add fake version to drop-down
            if (currentVersionFound == false) {
                let versionOption = $("<option></option>");
                let suffix = '';
                if (moduleDetails.beta) {
                    suffix += ' (beta)';
                }
                if (!moduleDetails.published) {
                    suffix += ' (unpublished)';
                }
                versionOption.text(`${moduleDetails.version}${suffix}`);
                versionOption.attr("selected", "");
                versionSelection.append(versionOption);

            }
            if (!currentIsLatestVersion && !moduleDetails.beta && moduleDetails.published) {
                // Otherwise, if user is not viewing the latest version,
                // display warning
                $("#non-latest-version-warning").removeClass('default-hidden');
            }

            if (moduleDetails.beta) {
                // If the beta module is published, show warning about
                // beta version and how to use it.
                if (moduleDetails.published) {
                    $("#beta-warning").removeClass('default-hidden');
                }
            }
            if (!moduleDetails.published) {
                // Add warning to page about unpublished version
                $("#unpublished-warning").removeClass('default-hidden');
            }

            // Show version drop-down
            $('#details-version').removeClass('default-hidden');
        });
}

/*
 * Handle version select onchange event.
 * Redirect user to newly version module version
 *
 * @param event Onchange event
 */
function onVersionSelectChange(event) {
    let target_obj = $(event.target)[0].selectedOptions[0];
    let url = target_obj.value;

    // Navigate page to version
    window.location.href = url;
}

/*
 * Set the module title text
 *
 * @param moduleDetails Terrareg module details
 */
function setModuleTitle(moduleDetails) {
    $("#module-title").text(moduleDetails.name);
}

/*
 * Set the module provider text
 *
 * @param moduleDetails Terrareg module details
 */
function setModuleProvider(moduleDetails) {
    $("#module-provider").text(`Provider: ${moduleDetails.provider}`);
}

/*
 * Set the module description text
 *
 * @param moduleDetails Terrareg module details
 */
function setModuleDescription(moduleDetails) {
    $("#module-description").text(moduleDetails.description);
}

function showModuleDetailsBody() {
    $("#module-details-body").removeClass('default-hidden');
}

/*
 * Set warning on page that there are no available versions of the module
 *
 * @param moduleDetails Terrareg module details
 */
function showNoAvailableVersions() {
    $("#no-version-available").removeClass('default-hidden');
}

/*
 * Set text for 'published at' and link to parent namespace
 *
 * @param moduleDetails Terrareg module details
 */
function setPublishedAt(moduleDetails) {
    let publishedAtDiv = $("#published-at");

    let namespaceLinkDiv = $("<a></a>");
    namespaceLinkDiv.attr("href", `/modules/${moduleDetails.namespace}`);
    namespaceLinkDiv.text(moduleDetails.namespace);

    publishedAtDiv.append(`Published ${moduleDetails.published_at_display} by `);
    publishedAtDiv.append(namespaceLinkDiv);
}

/*
 * Set text for 'owner' of module, if this has been provided
 *
 * @param moduleDetails Terrareg module details
 */
function setOwner(moduleDetails) {
    if (moduleDetails.owner) {
        $("#module-owner").text(`Module managed by ${moduleDetails.owner}`);
    }
}

/*
 * Set text for 'source url' of module, if this has been provided
 *
 * @param sourceUrl Url of the source code
 */
function setSourceUrl(sourceUrl) {
    if (sourceUrl) {
        let sourceLink = $("<a></a>");
        sourceLink.text(sourceUrl);
        sourceLink.attr("href", sourceUrl);

        let sourceUrlDiv = $("#source-url");
        sourceUrlDiv.text("Source code: ");
        sourceUrlDiv.append(sourceLink);
    }
}

/*
 * Populate submodule selection options
 *
 * @param moduleDetails Terrareg module details
 */
function populateSubmoduleSelect(moduleDetails, currentSubmodulePath = undefined) {
    $.get(`/v1/terrareg/modules/${moduleDetails.id}/submodules`, (data) => {
        if (data.length) {
            $("#submodule-select-container").removeClass('default-hidden');
        }

        let submoduleSelect = $("#submodule-select");

        data.forEach((submodule) => {
            let selectOption = $("<option></option>");
            selectOption.val(submodule.href);
            selectOption.text(submodule.path);

            // Check if current submodule path matches the item and mark as selected
            if (currentSubmodulePath !== undefined && submodule.path == currentSubmodulePath) {
                selectOption.attr('selected', '');
            }

            submoduleSelect.append(selectOption);
        });
    });
}

/*
 * Populate example selection options
 *
 * @param moduleDetails Terrareg module details
 */
function populateExampleSelect(moduleDetails, currentSubmodulePath = undefined) {
    $.get(`/v1/terrareg/modules/${moduleDetails.id}/examples`, (data) => {
        if (data.length) {
            $("#example-select-container").removeClass('default-hidden');
        }

        let exampleSelect = $("#example-select");

        data.forEach((example) => {
            let selectOption = $("<option></option>");
            selectOption.val(example.href);
            selectOption.text(example.path);

            // Check if current submodule path matches the item and mark as selected
            if (currentSubmodulePath !== undefined && example.path == currentSubmodulePath) {
                selectOption.attr('selected', '');
            }

            exampleSelect.append(selectOption);
        });
    });
}

/*
 * Populate and show current submodule/example text
 *
 * @parram text Text to be shown
 */
function populateCurrentSubmodule(text) {
    let currentSubmodule = $('#current-submodule');
    currentSubmodule.text(text);
    currentSubmodule.removeClass('default-hidden');
}

/*
 * Handle submodule/example select onChange event.
 * Redirect user to selected submodule/example
 *
 * @param event Target event
 */
function onSubmoduleSelectChange(event) {
    let target_obj = $(event.target)[0].selectedOptions[0];
    let url = target_obj.value;

    // Ignore selection of 'Select modules' item
    if (url == "none") {
        return;
    }
    // Navigate page to submodule
    window.location.href = url;
}

/*
 * Populate usage example
 *
 * @param moduleDetails Terrareg module details
 */
async function populateTerraformUsageExample(moduleDetails, additionalPath = undefined) {
    let config = await getConfig();

    // Update labels for example analytics token and phrase
    $("#usage-example-analytics-token").text(config.EXAMPLE_ANALYTICS_TOKEN);
    $("#usage-example-analytics-token-phrase").text(config.ANALYTICS_TOKEN_PHRASE);

    // Add example Terraform call to source section
    $("#usage-example-terraform").text(
        `module "${moduleDetails.name}" {
  source  = "${window.location.hostname}/${config.EXAMPLE_ANALYTICS_TOKEN}__${moduleDetails.module_provider_id}${additionalPath ? "//" + additionalPath : ""}"
  version = "${moduleDetails.terraform_example_version_string}"

  # Provide variables here
}`
    );

    // Show container
    $('#usage-example-container').removeClass('default-hidden');
}

/*
 * Populate downloads summary
 *
 * @param moduleDetails Terrareg module details
 */
function populateDownloadSummary(moduleDetails) {
    $.get(`/v1/modules/${moduleDetails.module_provider_id}/downloads/summary`, function (data, status) {
        Object.keys(data.data.attributes).forEach((key) => {
            $(`#downloads-${key}`).html(data.data.attributes[key]);
        });
    });

    // Show download container
    $('#module-download-stats-container').removeClass('default-hidden');
}


/*
 * Handle tab button selection.
 *
 * @param tabName Name of tab to switch to
 * @param redirect Whether to add tab anchor to page URL
 */
function selectModuleTab(tabName, redirect) {
    if (redirect !== false) {
        // Set URL anchor to selected tag
        window.location.hash = "#" + tabName;
    }

    let tabContentId = "module-tab-" + tabName;
    let tabLinkId = "module-tab-link-" + tabName;
    let i, tabContent, tabLinks;

    // Hide content of all tabs
    $.find('.module-tabs').forEach((div) => {
        $(div).addClass('default-hidden');
    });

    // Remove 'active' from all tab links
    $.find('.module-tab-link').forEach((tabLinkDiv) => {
        $(tabLinkDiv).removeClass('is-active');
    });

    // Show content of current tab and mark current link as active.
    $(`#${tabContentId}`).removeClass('default-hidden');
    $(`#${tabLinkId}`).addClass('is-active');
}

/*
 * Handle example file selection from example file tab
 *
 * @param filePath Example file path to load
 */
function selectExampleFile(eventTarget) {
    let selectedItem = $(eventTarget);
    let filePath = selectedItem.data("path");
    let moduleId = selectedItem.data("module-id");

    // Disable 'is-active' flag on all files
    $("#example-file-list-nav")
        .find("a")
        .each((itx, item) => {
            let a_obj = $(item);
            if (a_obj.data("path") == filePath) {
                item.className = "panel-block is-active";
            } else {
                item.className = "panel-block";
            }
        });
    $.ajax({
        type: "GET",
        url: `/v1/terrareg/modules/${moduleId}/examples/file/${filePath}`,
        success: function (data) {
            $("#example-file-content").html(data);
        },
    });
}

/*
 * Index new module provider version
 */
function indexModuleVersion(moduleDetails) {
    let moduleVersionToIndex = $("#indexModuleVersion").val();

    let inProgressMessage = $('#index-version-in-progress');
    let successMessage = $('#index-version-success');
    let errorMessage = $('#index-version-error');
    // Hide success/error and show in-progress
    successMessage.addClass('default-hidden');
    errorMessage.addClass('default-hidden');
    inProgressMessage.html('Indexing module version in progress...');
    inProgressMessage.removeClass('default-hidden');

    $.post(`/v1/terrareg/modules/${moduleDetails.module_provider_id}/${moduleVersionToIndex}/import`)
        .done(() => {
            // Show success message for importing module
            successMessage.html("Successfully indexed version");
            successMessage.removeClass('default-hidden');
            errorMessage.addClass('default-hidden');

            // If publish checkbox is checked, perform request to publish
            if ($("#indexModuleVersionPublish").is(":checked")) {
                inProgressMessage.html('Publishing module version in progress...');
                $.post(`/v1/terrareg/modules/${moduleDetails.module_provider_id}/${moduleVersionToIndex}/publish`)
                    .done(() => {
                        // If successful, update success message
                        successMessage.html("Successfully indexed and published version.");

                        // Hide in-progress
                        inProgressMessage.addClass('default-hidden');
                    })
                    .fail((res) => {
                        // Hide in-progress
                        inProgressMessage.addClass('default-hidden');

                        // Display any errors
                        if (res.responseJSON && res.responseJSON.message) {
                            errorMessage.html(res.responseJSON.message);
                        } else {
                            errorMessage.html("An unexpected error occurred when publishing module version");
                        }
                        errorMessage.removeClass('default-hidden');
                    });
            } else {
                // If publishing is not enabled, hide in-progress message
                inProgressMessage.addClass('default-hidden');
            }
        })
        .fail((res) => {
            // Render and show error
            if (res.responseJSON && res.responseJSON.message) {
                errorMessage.html(res.responseJSON.message);
            } else {
                errorMessage.html("An unexpected error occurred when indexing module");
            }
            errorMessage.removeClass('default-hidden');
            // Hide in-progress
            inProgressMessage.addClass('default-hidden');
        });
}

/*
 * Setup link to parent root module page
 *
 * @param moduleDetails Terrareg module details
 */
function enableBackToParentLink(moduleDetails) {
    let backToParentLink = $('#submodule-back-to-parent');
    backToParentLink.attr('href', `/modules/${moduleDetails.id}`);
    backToParentLink.removeClass('default-hidden');
}

/*
 * Enable 'terrareg exclusive' tags, if enabled in the config
 */
async function enableTerraregExclusiveTags() {
    let config = await getConfig();
    if (!config.DISABLE_TERRAREG_EXCLUSIVE_LABELS) {
        $.find('.terrareg-exclusive').forEach((tag) => {
            $(tag).removeClass('default-hidden');
        });
    }
}

function setupModuleVersionDeletionSetting(moduleDetails) {
    // Bind module version deletion with deleteModuleVersion function
    let moduleVersionDeleteButton = $('#module-version-delete-button');
    moduleVersionDeleteButton.bind('click', () => {
        deleteModuleVersion(moduleDetails);
    });
    moduleVersionDeleteButton.text(`Delete Module Version: ${moduleDetails.version}`);

    // Show module version deletion settings
    $('#module-version-delete-container').removeClass('default-hidden');
}

function deleteModuleVersion(moduleDetails) {
    $('#confirm-delete-module-version-div').removeClass('default-hidden');
    if ($('#confirm-delete-module-version').val() !== moduleDetails.version) {
        return;
    }
    $.ajax({
        url: `/v1/terrareg/modules/${moduleDetails.id}/delete`,
        method: 'delete',
        data: JSON.stringify({
            csrf_token: $('#settings-csrf-token').val()
        }),
        contentType: 'application/json'
    }).done(() => {
        // Reidrect to module provider page.
        // This will automatically redirect back
        // down the path to valid existing object.
        window.location.href = `/modules/${moduleDetails.module_provider_id}`;
    }).fail((res) => {
        if (res.status == 401) {
            $('#settings-status-error').html('You must be logged in to perform this action.<br />If you were previously logged in, please re-authentication and try again.');
        } else if (res.responseJSON && res.responseJSON.message) {
            $('#settings-status-error').html(res.responseJSON.message);
        } else {
            $('#settings-status-error').html('An unexpected error occurred');
        }
        $('#settings-status-error').removeClass('default-hidden');
        $(window).scrollTop($('#settings-status-error').offset().top);
    });
    return false;
}

function deleteModuleProvider(moduleDetails) {
    $('#confirm-delete-module-provider-div').removeClass('default-hidden');
    if ($('#confirm-delete-module-provider').val() !== moduleDetails.module_provider_id) {
        return;
    }
    $.ajax({
        url: `/v1/terrareg/modules/${moduleDetails.module_provider_id}/delete`,
        method: 'delete',
        data: JSON.stringify({
            csrf_token: $('#settings-csrf-token').val()
        }),
        contentType: 'application/json'
    }).done(() => {
        // Reidrect to module page.
        // This will automatically redirect back
        // down the path to valid existing object.
        window.location.href = `/modules/${moduleDetails.id}`;
    }).fail((res) => {
        if (res.status == 401) {
            $('#settings-status-error').html('You must be logged in to perform this action.<br />If you were previously logged in, please re-authentication and try again.');
        } else if (res.responseJSON && res.responseJSON.message) {
            $('#settings-status-error').html(res.responseJSON.message);
        } else {
            $('#settings-status-error').html('An unexpected error occurred');
        }
        $('#settings-status-error').removeClass('default-hidden');
        $(window).scrollTop($('#settings-status-error').offset().top);
    });
}

/*
 * Handle form submission for changing module provider settings
 *
 * @param ev Event of target form
 */
function updateModuleProviderSettings(moduleDetails) {
    $('#settings-status-success').addClass('default-hidden');
    $('#settings-status-error').addClass('default-hidden');
    $.post({
        url: `/v1/terrareg/modules/${moduleDetails.module_provider_id}/settings`,
        data: JSON.stringify({
            git_provider_id: $('select[id=settings-git-provider] option').filter(':selected').val(),
            repo_base_url_template: $('#settings-base-url-template').val(),
            repo_clone_url_template: $('#settings-clone-url-template').val(),
            repo_browse_url_template: $('#settings-browse-url-template').val(),
            git_tag_format: $('#settings-git-tag-format').val(),
            git_path: $('#settings-git-path').val(),
            verified: $('#settings-verified').is(':checked'),
            csrf_token: $('#settings-csrf-token').val()
        }),
        contentType: 'application/json'
    }).done(() => {
        $('#settings-status-success').removeClass('default-hidden');
    }).fail((res) => {
        if (res.status == 401) {
            $('#settings-status-error').html('You must be logged in to perform this action.<br />If you were previously logged in, please re-authentication and try again.');
        } else if (res.responseJSON && res.responseJSON.message) {
            $('#settings-status-error').html(res.responseJSON.message);
        } else {
            $('#settings-status-error').html('An unexpected error occurred');
        }
        $('#settings-status-error').removeClass('default-hidden');
        $(window).scrollTop($('#settings-status-error').offset().top);
    });

    // Return false to present default action
    return false;
}

function usageBuilderQuoteString(inputVariable, input) {
    // Place input value directly into double quotes.
    // Escape backslashes and then escape double quotes.
    if (inputVariable.quote_value) {
        return '"' + input.replace(/\\/g, '\\\\').replace(/"/g, '\\"') + '"';
    } else {
        return input;
    }
}

async function updateUsageBuilderOutput(moduleDetails) {
    let outputTf = '';
    let additionalContent = '';

    let analytics_token = $('#usageBuilderAnalyticsToken')[0].value;

    let inputVariables = await getUsageBuilderVariables(moduleDetails.id);

    inputVariables.forEach((inputVariable) => {
        let inputId = `#usageBuilderInput-${inputVariable.name}`;
        let varInput = '';

        // Get value from
        if (inputVariable.type == 'static') {
            varInput = usageBuilderQuoteString(inputVariable, inputVariable.value);
        }
        else if (inputVariable.type == 'text') {
            varInput = usageBuilderQuoteString(inputVariable, $(inputId)[0].value);
        }
        else if (inputVariable.type == 'list') {
            varInput = `[${usageBuilderQuoteString(inputVariable, $(inputId)[0].value)}]`;
        }
        else if (inputVariable.type == 'boolean') {
            varInput = $(inputId).is(':checked') ? 'true' : 'false';
        }
        else if (inputVariable.type == 'select') {
            let selectIndex = $(inputId)[0].value;
            let customInputId = `${inputId}-customValue`;

            // Check if custom type
            if (selectIndex == 'custom') {
                // Display custom text input
                $(customInputId)[0].style.display = 'block';

                // Use value of custom input as output
                varInput = usageBuilderQuoteString(inputVariable, $(customInputId)[0].value);
            }
            else {
                // Hide custom input and clear value
                $(customInputId)[0].style.display = 'none';
                $(customInputId)[0].value = '';

                // If choice is a string, add the choice name to as the value
                if (typeof inputVariable.choices[selectIndex] === 'string') {
                    varInput = inputVariable.choices[selectIndex];
                } else {
                    // Otherwise, use the attribute for the value
                    varInput = inputVariable.choices[selectIndex].value;

                    // If object has additional_content, add it to the TF output
                    if (inputVariable.choices[selectIndex].additional_content) {
                        additionalContent += inputVariable.choices[selectIndex].additional_content + '\n\n';
                    }
                }
                varInput = usageBuilderQuoteString(inputVariable, varInput);
            }
        }

        outputTf += `\n  ${inputVariable.name} = ${varInput}`;
    });

    $('#usageBuilderOutput').html(`${additionalContent}module "${moduleDetails.name}" {
  source  = "${window.location.hostname}/${analytics_token}__${moduleDetails.module_provider_id}"
  version = "${moduleDetails.terraform_example_version_string}"
${outputTf}
}`);
}

function showSecurityWarnings(moduleDetails) {
    let securityIssuesContainer = $('#security-issues')
    if (moduleDetails.security_failures) {
        securityIssuesContainer.removeClass('default-hidden');
        $('#security-issues-text').text(`${moduleDetails.security_failures} Security issues`);
    } else {
        securityIssuesContainer.addClass('default-hidden');
    }
}

function showCostAnalysis(moduleDetails) {
    if (moduleDetails.cost_analysis && moduleDetails.cost_analysis.yearly_cost != null) {
        let yearlyCostContainer = $('#yearly-cost');
        yearlyCostContainer.removeClass('default-hidden');
        $('#yearly-cost-text').text(moduleDetails.cost_analysis.yearly_cost);

        // Setup label at top of module
        let yearCostLabel = $('#yearly-cost-label');
        yearCostLabel.find('#label-text').text(`$${moduleDetails.cost_analysis.yearly_cost}/yr`);
        yearCostLabel.removeClass('default-hidden');
    }
}

/*
 * Set HTML page title
 *
 * @param id Module id
 */
function setPageTitle(id) {
    document.title = `${id} - Terrareg`;
}


/*
 * Setup common elements of the page, shared between all types
 * of pages
 *
 * @param data Data from router
 */
async function setupBasePage(data) {

    let id = getCurrentObjectId(data);

    let moduleDetails = await getModuleDetails(id);

    // If current version is not available or there are no
    // versions, set warning and exit
    if (!moduleDetails.version) {
        showNoAvailableVersions();
        return;
    }

    showModuleDetailsBody();
    enableTerraregExclusiveTags();
    setProviderLogo(moduleDetails);

    setModuleTitle(moduleDetails);
    setModuleProvider(moduleDetails);

    addModuleLabels(moduleDetails, $("#module-labels"));
}

/*
 * Setup elements of page used by root module pages.
 *
 * @param data Data from router
 */
async function setupRootModulePage(data) {
    let id = getCurrentObjectId(data);

    let moduleDetails = await getModuleDetails(id);

    createBreadcrumbs(data);

    setPageTitle(moduleDetails.module_provider_id);
    setModuleDescription(moduleDetails);
    setPublishedAt(moduleDetails);
    setOwner(moduleDetails);

    let tabFactory = new TabFactory();

    if (moduleDetails.version) {
        // Register tabs in order of being displayed to user, by default
        tabFactory.registerTab(new ReadmeTab(`/v1/terrareg/modules/${moduleDetails.id}/readme_html`));
        tabFactory.registerTab(new InputsTab(moduleDetails.root));

        // Setup additional pages
        for (let tab_name of Object.keys(moduleDetails.additional_tab_files)) {
            tabFactory.registerTab(new AdditionalTab(tab_name, `/v1/terrareg/modules/${moduleDetails.id}/files/${moduleDetails.additional_tab_files[tab_name]}`));
        }
    }

    tabFactory.registerTab(new IntegrationsTab(moduleDetails));
    tabFactory.registerTab(new SettingsTab(moduleDetails));

    if (moduleDetails.version) {

        tabFactory.registerTab(new OutputsTab(moduleDetails.root));
        tabFactory.registerTab(new ProvidersTab(moduleDetails.root));
        tabFactory.registerTab(new ResourcesTab(moduleDetails.root));
        tabFactory.registerTab(new SecurityIssuesTab(moduleDetails));
        tabFactory.registerTab(new AnalyticsTab(moduleDetails));
        tabFactory.registerTab(new UsageBuilderTab(moduleDetails));

        showSecurityWarnings(moduleDetails);
        populateVersionSelect(moduleDetails);
        setupModuleVersionDeletionSetting(moduleDetails);
        populateSubmoduleSelect(moduleDetails);
        populateExampleSelect(moduleDetails);
        populateTerraformUsageExample(moduleDetails);
        populateDownloadSummary(moduleDetails);
        setSourceUrl(moduleDetails.display_source_url);
    }

    tabFactory.renderTabs();
    tabFactory.setDefaultTab();
}

/*
 * Setup elements of page for submodule
 *
 * @param data Data from router
 */
async function setupSubmodulePage(data) {
    let moduleVersionId = getCurrentObjectId(data);
    let moduleDetails = await getModuleDetails(moduleVersionId);

    let submodulePath = data.undefined;
    let submoduleDetails = await getSubmoduleDetails(moduleDetails.id, submodulePath);

    createBreadcrumbs(data, submodulePath);

    setPageTitle(`${moduleDetails.module_provider_id}/${submoduleDetails.path}`);

    setModuleDescription(moduleDetails);
    setPublishedAt(moduleDetails);
    setOwner(moduleDetails);
    populateCurrentSubmodule(`Submodule: ${submodulePath}`)
    populateVersionText(moduleDetails);
    populateTerraformUsageExample(moduleDetails, submodulePath);
    enableBackToParentLink(moduleDetails);
    showSecurityWarnings(submoduleDetails);
    setSourceUrl(submoduleDetails.display_source_url);

    let tabFactory = new TabFactory();

    tabFactory.registerTab(new ReadmeTab(`/v1/terrareg/modules/${moduleDetails.id}/submodules/readme_html/${submodulePath}`));
    tabFactory.registerTab(new InputsTab(submoduleDetails));
    tabFactory.registerTab(new OutputsTab(submoduleDetails));
    tabFactory.registerTab(new ProvidersTab(submoduleDetails));
    tabFactory.registerTab(new ResourcesTab(submoduleDetails));
    tabFactory.registerTab(new SecurityIssuesTab(submoduleDetails));
    tabFactory.renderTabs();
    tabFactory.setDefaultTab();
}

/*
 * Setup elements of page for example
 *
 * @param data Data from router
 */
async function setupExamplePage(data) {
    let moduleVersionId = getCurrentObjectId(data);
    let moduleDetails = await getModuleDetails(moduleVersionId);

    let examplePath = data.undefined;
    let submoduleDetails = await getExampleDetails(moduleDetails.id, examplePath);

    createBreadcrumbs(data, examplePath);

    setPageTitle(`${moduleDetails.module_provider_id}/${submoduleDetails.path}`);

    populateCurrentSubmodule(`Example: ${examplePath}`)
    populateVersionText(moduleDetails);
    enableBackToParentLink(moduleDetails);
    showSecurityWarnings(submoduleDetails);
    showCostAnalysis(submoduleDetails);
    setSourceUrl(submoduleDetails.display_source_url);

    let tabFactory = new TabFactory();

    tabFactory.registerTab(new ReadmeTab(`/v1/terrareg/modules/${moduleDetails.id}/examples/readme_html/${examplePath}`));
    tabFactory.registerTab(new ExampleFilesTab(moduleDetails, submoduleDetails));
    tabFactory.registerTab(new InputsTab(submoduleDetails));
    tabFactory.registerTab(new OutputsTab(submoduleDetails));
    tabFactory.registerTab(new ProvidersTab(submoduleDetails));
    tabFactory.registerTab(new ResourcesTab(submoduleDetails));
    tabFactory.registerTab(new SecurityIssuesTab(submoduleDetails));
    tabFactory.renderTabs();
    tabFactory.setDefaultTab();
}


function createBreadcrumbs(data, subpath = undefined) {
    let breadcrumbs = [
        ["Modules", "modules"],
        [data.namespace, data.namespace],
        [data.module, data.module],
        [data.provider, data.provider]
    ];
    if (data.version) {
        breadcrumbs.push([data.version, data.version]);
    }

    if (subpath !== undefined) {
        breadcrumbs.push([subpath, subpath]);
    }

    let breadcrumbUl = $("#breadcrumb-ul");
    let currentLink = "";
    breadcrumbs.forEach((breadcrumbDetails, itx) => {
        let breadcrumbName = breadcrumbDetails[0];
        let breadcrumbUrlPart = breadcrumbDetails[1];

        // Create UL item for breadcrumb
        let breadcrumbLiObject = $("<li></li>");

        // Create link to current breadcrumb item
        currentLink += `/${breadcrumbUrlPart}`;

        // Create link for breadcrumb
        let breadcrumbLink = $(`<a></a>`);
        breadcrumbLink.attr("href", currentLink);
        breadcrumbLink.text(breadcrumbName);

        // If hitting last breadcrumb, set as active
        if (itx == breadcrumbs.length - 1) {
            breadcrumbLiObject.addClass("is-active");
        }

        breadcrumbLiObject.append(breadcrumbLink);

        // Add breadcrumb item to to list
        breadcrumbUl.append(breadcrumbLiObject);
    });
}<|MERGE_RESOLUTION|>--- conflicted
+++ resolved
@@ -49,7 +49,7 @@
     constructor() {
         this._renderPromise = undefined;
     }
-    render() { }
+    render() {  }
     async isValid() {
         let result = await this._renderPromise;
         return result;
@@ -360,7 +360,6 @@
                     let blankTd = $('<td class="is-vcentered"></td>');
                     tfsecRow.append(blankTd);
 
-<<<<<<< HEAD
                     let color = 'darkgray';
                     if (tfsec.severity == "CRITICAL") {
                         color = 'red';
@@ -372,40 +371,18 @@
                     let severityTd = `<td class="is-vcentered"><span class="tag is-primary is-light" style="background-color: ${color}; color: white">${tfsec.severity}</span></td>`;
                     tfsecRow.append(severityTd);
 
-=======
-                    let severityTd = ''
-                    if (tfsec.severity == "CRITICAL") {
-                        severityTd = '<td class="is-vcentered"><span class="tag is-primary is-light" style="background-color: red; color: white">' + tfsec.severity + '</span></td>';
-                    } else if (tfsec.severity == "HIGH") {
-                        severityTd = '<td class="is-vcentered"><span class="tag is-primary is-light" style="background-color: orangered; color: white">' + tfsec.severity + '</span></td>';
-                    } else if (tfsec.severity == "MEDIUM") {
-                        severityTd = '<td class="is-vcentered"><span class="tag is-primary is-light" style="background-color: orange; color: white">' + tfsec.severity + '</span></td>';
-                    } else if (tfsec.severity == "LOW") {
-                        severityTd = '<td class="is-vcentered"><span class="tag is-primary is-light" style="background-color: darkgray; color: white">' + tfsec.severity + '</span></td>';
-                    } else {
-                    };
-                    tfsecRow.append(severityTd);
+                    let fileTd = $('<td class="is-vcentered"></td>');
+                    fileTd.text(tfsec.location.filename);
+                    tfsecRow.append(fileTd);
+
+                    let descriptionTd = $('<td class="is-vcentered"></td>');
+                    descriptionTd.text(tfsec.rule_description);
+                    tfsecRow.append(descriptionTd);
 
                     let ruleidTd = $('<td class="is-vcentered"></td>');
                     ruleidTd.text(tfsec.rule_id);
                     tfsecRow.append(ruleidTd);
 
->>>>>>> 99af3dc4
-                    let fileTd = $('<td class="is-vcentered"></td>');
-                    fileTd.text(tfsec.location.filename);
-                    tfsecRow.append(fileTd);
-
-                    let descriptionTd = $('<td class="is-vcentered"></td>');
-                    descriptionTd.text(tfsec.rule_description);
-                    tfsecRow.append(descriptionTd);
-
-<<<<<<< HEAD
-                    let ruleidTd = $('<td class="is-vcentered"></td>');
-                    ruleidTd.text(tfsec.rule_id);
-                    tfsecRow.append(ruleidTd);
-
-=======
->>>>>>> 99af3dc4
                     let providerTd = $('<td class="is-vcentered"></td>');
                     providerTd.text(tfsec.rule_provider);
                     tfsecRow.append(providerTd);
@@ -440,7 +417,6 @@
                 // Show tab link
                 $('#module-tab-link-security-issues').removeClass('default-hidden');
             }
-<<<<<<< HEAD
 
             $("#security-issues-table").DataTable({
                 order: [[1, 'asc']],
@@ -466,36 +442,6 @@
 
             resolve(true);
         });
-=======
-            resolve(true);
-        });
-        if (this._moduleDetails.security_results) {
-            $(document).ready(function () {
-
-                $("#security-issues-table").DataTable({
-                    order: [[1, 'asc']],
-                    columnDefs: [
-                        {
-                            targets: [5, 6, 7, 8, 9, 10, 11],
-                            className: "none"
-                        },
-                        {
-                            targets: [4],
-                            className: "none"
-                            // visible: false
-                        },
-                    ],
-                    rowGroup: {
-                        dataSrc: [2, 4]
-                    },
-                    lengthMenu: [
-                        [25, 50, -1],
-                        [25, 50, 'All'],
-                    ],
-                });
-            });
-        }
->>>>>>> 99af3dc4
     }
 }
 
