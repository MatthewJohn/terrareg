
import datetime
from importlib.util import module_for_loader
import os
from distutils.version import LooseVersion
import json
import re
import secrets
import sqlalchemy
import urllib.parse

import markdown

import terrareg.analytics
from terrareg.database import Database
import terrareg.config
from terrareg.errors import (
    InvalidModuleNameError, InvalidModuleProviderNameError,
    InvalidVersionError, NoModuleVersionAvailableError,
    InvalidGitTagFormatError, InvalidNamespaceNameError,
    RepositoryUrlDoesNotContainValidSchemeError,
    RepositoryUrlContainsInvalidSchemeError,
    RepositoryUrlDoesNotContainHostError,
    RepositoryDoesNotContainPathError,
    InvalidGitProviderConfigError,
    ModuleProviderCustomGitRepositoryUrlNotAllowedError,
    NoModuleDownloadMethodConfiguredError,
    ProviderNameNotPermittedError
)
from terrareg.utils import safe_join_paths, santise_html_content
from terrareg.validators import GitUrlValidator



class Session:
    """Provide interface to get and set sessions"""

    SESSION_ID_LENGTH = 32

    @classmethod
    def create_session(cls):
        """Create new session object."""
        db = Database.get()
        with db.get_connection() as conn:
            session_id = secrets.token_urlsafe(cls.SESSION_ID_LENGTH)
            conn.execute(db.session.insert().values(
                id=session_id,
                expiry=(datetime.datetime.now() + datetime.timedelta(minutes=terrareg.config.Config().ADMIN_SESSION_EXPIRY_MINS))
            ))

            return cls(session_id=session_id)

    @classmethod
    def check_session(cls, session_id):
        """Get session object."""
        # Check session ID is not empty
        if not session_id:
            return None

        # Check if session exists in database and is still valid
        db = Database.get()
        with db.get_connection() as conn:
            res = conn.execute(db.session.select().where(
                db.session.c.id==session_id,
                db.session.c.expiry >= datetime.datetime.now()
            ))
            row = res.fetchone()
        # If no rows found in database, return None
        if not row:
            return None

        return cls(session_id=session_id)

    @classmethod
    def cleanup_old_sessions(cls):
        """Delete old sessions from database that have expired."""
        db = Database.get()
        with db.get_connection() as conn:
            conn.execute(db.session.delete().where(
                db.session.c.expiry < datetime.datetime.now()
            ))

    @property
    def id(self):
        """Return ID of session"""
        return self._session_id

    def __init__(self, session_id):
        """Store current session ID."""
        self._session_id = session_id

    def delete(self):
        """Delete session from database"""
        db = Database.get()
        with db.get_connection() as conn:
            conn.execute(db.session.delete().where(
                db.session.c.id==self.id
            ))


class GitProvider:
    """Interface to specify how modules should interact with known git providers."""

    @staticmethod
    def initialise_from_config():
        """Load git providers from config into database."""
        git_provider_config = json.loads(terrareg.config.Config().GIT_PROVIDER_CONFIG)
        db = Database.get()
        for git_provider_config in git_provider_config:
            # Validate provider config
            for attr in ['name', 'base_url', 'clone_url', 'browse_url']:
                if attr not in git_provider_config:
                    raise InvalidGitProviderConfigError(
                        'Git provider config does not contain required attribute: {}'.format(attr))

            # Valid git URLs for git provider
            GitUrlValidator(git_provider_config['base_url']).validate(
                requires_namespace_placeholder=True,
                requires_module_placeholder=True,
                requires_tag_placeholder=False,
                requires_path_placeholder=False
            )
            GitUrlValidator(git_provider_config['clone_url']).validate(
                requires_namespace_placeholder=True,
                requires_module_placeholder=True,
                requires_tag_placeholder=False,
                requires_path_placeholder=False
            )
            GitUrlValidator(git_provider_config['browse_url']).validate(
                requires_namespace_placeholder=True,
                requires_module_placeholder=True,
                requires_tag_placeholder=True,
                requires_path_placeholder=True
            )

            # Check if git provider exists in DB
            existing_git_provider = GitProvider.get_by_name(name=git_provider_config['name'])
            if existing_git_provider:
                # Update existing row
                upsert = db.git_provider.update().where(
                    db.git_provider.c.id == existing_git_provider.pk
                ).values(
                    base_url_template=git_provider_config['base_url'],
                    clone_url_template=git_provider_config['clone_url'],
                    browse_url_template=git_provider_config['browse_url']
                )
            else:
                upsert = db.git_provider.insert().values(
                    name=git_provider_config['name'],
                    base_url_template=git_provider_config['base_url'],
                    clone_url_template=git_provider_config['clone_url'],
                    browse_url_template=git_provider_config['browse_url']
                )
            with db.get_connection() as conn:
                conn.execute(upsert)

    @classmethod
    def get_by_name(cls, name):
        """Return instance of git provider by name."""
        db = Database.get()
        # Obtain row from git providers table where name
        # matches git provider name
        select = db.git_provider.select().where(
            db.git_provider.c.name == name
        )
        with db.get_connection() as conn:
            res = conn.execute(select)
            row = res.fetchone()

        # If git provider found with name, return instance
        # of git provider object with ID
        if row:
            return cls(id=row['id'])

        # Otherwise return None
        return None

    @classmethod
    def get_all(cls):
        """Return all repository providers."""
        db = Database.get()
        # Obtain row from git providers table where name
        # matches git provider name
        select = db.git_provider.select()
        with db.get_connection() as conn:
            res = conn.execute(select)
            return [
                cls(id=row['id'])
                for row in res
            ]

    @classmethod
    def get(cls, id):
        """Create object and validate that it exists."""
        git_provider = cls(id=id)
        if git_provider._get_db_row() is None:
            return None
        return git_provider

    @property
    def pk(self):
        """Return DB ID for git provider."""
        return self._get_db_row()['id']

    @property
    def name(self):
        """Return name for git provider."""
        return self._get_db_row()['name']

    @property
    def clone_url_template(self):
        """Return clone_url_template for git provider."""
        return self._get_db_row()['clone_url_template']

    @property
    def base_url_template(self):
        """Return base_url for git provider."""
        return self._get_db_row()['base_url_template']

    @property
    def browse_url_template(self):
        """Return browse_url for git provider."""
        return self._get_db_row()['browse_url_template']

    def __init__(self, id):
        """Store member variable for ID."""
        self._id = id
        self._row_cache = None

    def _get_db_row(self):
        """Return DB row for git provider."""
        if self._row_cache is None:
            db = Database.get()
            # Obtain row from git providers table for git provider.
            select = db.git_provider.select().where(
                db.git_provider.c.id == self._id
            )
            with db.get_connection() as conn:
                res = conn.execute(select)
                return res.fetchone()
        return self._row_cache


class Namespace(object):

    @staticmethod
    def get_total_count():
        """Get total number of namespaces."""
        db = Database.get()
        counts = sqlalchemy.select(
            db.module_provider.c.namespace
        ).select_from(
            db.module_provider
        ).group_by(
            db.module_provider.c.namespace
        ).subquery()

        select = sqlalchemy.select([sqlalchemy.func.count()]).select_from(counts)

        with db.get_connection() as conn:
            res = conn.execute(select)

            return res.scalar()

    @staticmethod
    def extract_analytics_token(namespace: str):
        """Extract analytics token from start of namespace."""
        namespace_split = re.split(r'__', namespace)

        # If there are two values in the split,
        # return first as analytics token and
        # second as namespace
        if len(namespace_split) == 2:
            # Check if analytics token is the example provided
            # in the config
            if namespace_split[0] == terrareg.config.Config().EXAMPLE_ANALYTICS_TOKEN:
                # Return None for analytics token, acting like one has
                # not been provided.
                return namespace_split[1], None

            return namespace_split[1], namespace_split[0]

        # If there were not two element (more or less),
        # return original value
        return namespace, None

    @staticmethod
    def get_all(only_published=False):
        """Return all namespaces."""
        db = Database.get()

        if only_published:
            # If only getting namespaces, with published/visible versions,
            # query module provider, joining to latest module version
            modules_query = db.select_module_provider_joined_latest_module_version(
                db.module_provider
            )

            modules_query = modules_query.where(
                db.module_version.c.published == True,
                db.module_version.c.beta == False
            )

            modules_query = modules_query.subquery()

            namespace_query = sqlalchemy.select(
                modules_query.c.namespace
            ).select_from(modules_query).group_by(
                modules_query.c.namespace
            ).order_by(
                modules_query.c.namespace
            )
        else:
            namespace_query = sqlalchemy.select(
                db.module_provider.c.namespace
            ).select_from(
                db.module_provider
            ).group_by(
                db.module_provider.c.namespace
            ).order_by(
                db.module_provider.c.namespace
            )

        with db.get_connection() as conn:
            res = conn.execute(namespace_query)

            namespaces = [r['namespace'] for r in res]
            return [
                Namespace(name=namespace)
                for namespace in namespaces
            ]

    @property
    def base_directory(self):
        """Return base directory."""
        return safe_join_paths(terrareg.config.Config().DATA_DIRECTORY, 'modules', self._name)

    @property
    def name(self):
        """Return name."""
        return self._name

    @property
    def is_auto_verified(self):
        """Whether the namespace is set to verfied in the config."""
        return self.name in terrareg.config.Config().VERIFIED_MODULE_NAMESPACES

    @property
    def trusted(self):
        """Whether namespace is trusted."""
        return self.name in terrareg.config.Config().TRUSTED_NAMESPACES

    @staticmethod
    def _validate_name(name):
        """Validate name of namespace"""
        if not re.match(r'^[0-9a-zA-Z][0-9a-zA-Z-_]+[0-9A-Za-z]$', name):
            raise InvalidNamespaceNameError('Namespace name is invalid')

    def __init__(self, name: str):
        """Validate name and store member variables"""
        self._validate_name(name)
        self._name = name

    def get_view_url(self):
        """Return view URL"""
        return '/modules/{namespace}'.format(namespace=self.name)

    def get_details(self):
        """Return custom terrareg details about namespace."""
        return {
            'is_auto_verified': self.is_auto_verified,
            'trusted': self.trusted
        }

    def get_all_modules(self):
        """Return all modules for namespace."""
        db = Database.get()
        select = sqlalchemy.select(
            db.module_provider.c.module
        ).select_from(db.module_provider).where(
            db.module_provider.c.namespace == self.name
        ).group_by(
            db.module_provider.c.module
        )
        with db.get_connection() as conn:
            res = conn.execute(select)
            modules = [r['module'] for r in res]

        return [
            Module(namespace=self, name=module)
            for module in modules
        ]

    def create_data_directory(self):
        """Create data directory and data directories of parents."""
        # Check if data directory exists
        if not os.path.isdir(self.base_directory):
            os.mkdir(self.base_directory)


class Module(object):

    @staticmethod
    def _validate_name(name):
        """Validate name of module"""
        if not re.match(r'^[0-9a-zA-Z][0-9a-zA-Z-_]+[0-9A-Za-z]$', name):
            raise InvalidModuleNameError('Module name is invalid')

    @property
    def name(self):
        """Return name."""
        return self._name

    @property
    def base_directory(self):
        """Return base directory."""
        return safe_join_paths(self._namespace.base_directory, self._name)

    def __init__(self, namespace: Namespace, name: str):
        """Validate name and store member variables."""
        self._validate_name(name)
        self._namespace = namespace
        self._name = name

    def get_view_url(self):
        """Return view URL"""
        return '{namespace_url}/{module}'.format(
            namespace_url=self._namespace.get_view_url(),
            module=self.name
        )

    def get_providers(self):
        """Return module providers for module."""
        db = Database.get()
        select = sqlalchemy.select(
            db.module_provider.c.provider
        ).select_from(
            db.module_provider
        ).where(
            db.module_provider.c.namespace == self._namespace.name,
            db.module_provider.c.module == self.name
        ).group_by(
            db.module_provider.c.provider
        )
        with db.get_connection() as conn:
            res = conn.execute(select)
            providers = [r['provider'] for r in res]

        return [
            ModuleProvider(module=self, name=provider)
            for provider in providers
        ]

    def create_data_directory(self):
        """Create data directory and data directories of parents."""
        # Check if parent exists
        if not os.path.isdir(self._namespace.base_directory):
            self._namespace.create_data_directory()
        # Check if data directory exists
        if not os.path.isdir(self.base_directory):
            os.mkdir(self.base_directory)


class ModuleDetails:
    """Object to store common details between root module, submodules and examples."""

    @classmethod
    def create(cls):
        """Create instance of object in database."""
        # Create module details row
        db = Database.get()
        module_details_insert = db.module_details.insert().values()
        with db.get_connection() as conn:
            insert_res = conn.execute(module_details_insert)

        return cls(id=insert_res.inserted_primary_key[0])

    @property
    def pk(self):
        """Return ID of module details row."""
        return self._id

    @property
    def terraform_docs(self):
        """Return terraform_docs column"""
        if self._get_db_row():
            return self._get_db_row()['terraform_docs']
        return None

    @property
    def readme_content(self):
        """Return readme_content column"""
        if self._get_db_row():
            return self._get_db_row()['readme_content']
        return None

    @property
    def tfsec(self):
        """Return tfsec data."""
        # If module scanning is disabled, do not return the tfsec output
        if (terrareg.config.Config().ENABLE_SECURITY_SCANNING and
                self._get_db_row() is not None and
                self._get_db_row()['tfsec']):
            return json.loads(self._get_db_row()['tfsec'])
        return {'results': None}

    @property
    def infracost(self):
        """Return infracost data."""
        db_row = self._get_db_row()
        if (db_row is not None and
                db_row['infracost']):
            return json.loads(db_row['infracost'])
        return {}

    def __init__(self, id: int):
        """Store member variables."""
        self._id = id
        self._cache_db_row = None

    def _get_db_row(self):
        """Return database row for module details."""
        if self._cache_db_row is None:
            db = Database.get()
            select = db.module_details.select(
            ).where(
                db.module_details.c.id == self.pk
            )
            with db.get_connection() as conn:
                res = conn.execute(select)
                self._cache_db_row = res.fetchone()

        return self._cache_db_row

    def get_db_where(self, db: Database, statement):
        """Return DB where statement"""
        return statement.where(
            db.module_details.c.id == self.pk
        )

    def update_attributes(self, **kwargs):
        """Update DB row."""
        # Check for any blob and encode the values
        for kwarg in kwargs:
            if kwarg in ['readme_content', 'terraform_docs', 'tfsec', 'infracost']:
                kwargs[kwarg] = Database.encode_blob(kwargs[kwarg])

        db = Database.get()
        update = self.get_db_where(
            db=db, statement=db.module_details.update()
        ).values(**kwargs)
        with db.get_connection() as conn:
            conn.execute(update)

        # Remove cached DB row
        self._cache_db_row = None

    def delete(self):
        """Delete from database."""
        assert self.pk is not None
        db = Database.get()

        with db.get_connection() as conn:
            # Delete module details from module_details table
            delete_statement = db.module_details.delete().where(
                db.module_details.c.id == self.pk
            )
            conn.execute(delete_statement)


class ProviderLogo:

    INFO = {
        'aws': {
            'source': '/static/images/PB_AWS_logo_RGB_stacked.547f032d90171cdea4dd90c258f47373c5573db5.png',
            'tos': 'Amazon Web Services, AWS, the Powered by AWS logo are trademarks of Amazon.com, Inc. or its affiliates.',
            'alt': 'Powered by AWS Cloud Computing',
            'link': 'https://aws.amazon.com/'
        },
        'gcp': {
            'source': '/static/images/gcp.png',
            'tos': 'Google Cloud and the Google Cloud logo are trademarks of Google LLC.',
            'alt': 'Google Cloud',
            'link': 'https://cloud.google.com/'
        },
        'null': {
            'source': '/static/images/null.png',
            'tos': ' ',
            'alt': 'Null Provider',
            'link': '#'
        },
        'datadog': {
            'source': '/static/images/dd_logo_v_rgb.png',
            'tos': 'All \'Datadog\' modules are designed to work with Datadog. Modules are in no way affiliated with nor endorsed by Datadog Inc.',
            'alt': 'Works with Datadog',
            'link': 'https://www.datadoghq.com/'
        }
    }

    @staticmethod
    def get_all():
        """Return all provider logos"""
        return [
            ProviderLogo(provider)
            for provider in ProviderLogo.INFO
        ]

    def __init__(self, provider):
        """Store details and provider."""
        self._provider = provider
        self._details = ProviderLogo.INFO.get(provider, None)
        if self._details is not None:
            # Ensure required attributes exist for logo
            for attr in ['source', 'tos', 'alt', 'link']:
                assert attr in self._details and self._details[attr]

    @property
    def provider(self):
        """Return name of provider"""
        return self._provider

    @property
    def exists(self):
        """Determine whether logo exists."""
        return self._details is not None

    @property
    def source(self):
        """Return logo source URL."""
        return self._details['source'] if self._details is not None else None

    @property
    def tos(self):
        """Return logo terms of service."""
        return self._details['tos'] if self._details is not None else None

    @property
    def alt(self):
        """Return logo image alt text."""
        return self._details['alt'] if self._details is not None else None

    @property
    def link(self):
        """Return logo image link URL."""
        return self._details['link'] if self._details is not None else None


class ModuleProvider(object):

    @staticmethod
    def _validate_name(name):
        """Validate name of module"""
        if not re.match(r'^[0-9a-z]+$', name):
            raise InvalidModuleProviderNameError('Module provider name is invalid')

        # Check if providers allow-list is enabled
        # and check if name in list of allowed providers
        if terrareg.config.Config().ALLOWED_PROVIDERS and name not in terrareg.config.Config().ALLOWED_PROVIDERS:
            raise ProviderNameNotPermittedError(
                'Provider name is not in the list of alllowed providers.'
            )

    @staticmethod
    def get_total_count(only_published=False):
        """Get total number of module providers."""
        db = Database.get()
        counts = sqlalchemy.select(
            db.module_provider.c.namespace,
            db.module_provider.c.module,
            db.module_provider.c.provider
        ).select_from(
            db.module_version
        ).join(
            db.module_provider,
            db.module_version.c.module_provider_id==db.module_provider.c.id
        )
        if only_published:
            counts = counts.where(
                db.module_version.c.published == True,
                db.module_version.c.beta == False
            )

        counts = counts.group_by(
            db.module_provider.c.namespace,
            db.module_provider.c.module,
            db.module_provider.c.provider
        ).subquery()

        select = sqlalchemy.select([sqlalchemy.func.count()]).select_from(counts)

        with db.get_connection() as conn:
            res = conn.execute(select)

            return res.scalar()

    @classmethod
    def create(cls, module, name):
        """Create instance of object in database."""
        # Create module provider
        db = Database.get()
        module_provider_insert = db.module_provider.insert().values(
            namespace=module._namespace.name,
            module=module.name,
            provider=name,
            verified=module._namespace.is_auto_verified
        )
        with db.get_connection() as conn:
            conn.execute(module_provider_insert)

        return cls(module=module, name=name)

    @classmethod
    def get(cls, module, name, create=False):
        """Create object and ensure the object exists."""
        obj = cls(module=module, name=name)

        # If there is no row, the module provider does not exist
        if obj._get_db_row() is None:

            # If set to create and auto module-provider creation
            # is enabled in config, create the module provider
            if create and terrareg.config.Config().AUTO_CREATE_MODULE_PROVIDER:
                cls.create(module=module, name=name)

                return obj

            # If not creating, return None
            return None

        # Otherwise, return object
        return obj

    def get_logo(self):
        """Return logo for provider."""
        return ProviderLogo(provider=self.name)

    @property
    def name(self):
        """Return name."""
        return self._name

    @property
    def id(self):
        """Return ID in form of namespace/name/provider/version"""
        return '{namespace}/{name}/{provider}'.format(
            namespace=self._module._namespace.name,
            name=self._module.name,
            provider=self.name
        )

    @property
    def pk(self):
        """Return database ID of module provider."""
        return self._get_db_row()['id']

    @property
    def verified(self):
        """Return whether module provider is verified."""
        return self._get_db_row()['verified']

    @property
    def git_tag_format(self):
        """Return git tag format"""
        if self._get_db_row()['git_tag_format']:
            return self._get_db_row()['git_tag_format']
        # Return default format template for just version
        return '{version}'

    @property
    def git_ref_format(self):
        return 'refs/tags/{}'.format(self.git_tag_format)

    @property
    def tag_ref_regex(self):
        """Return regex match for git ref to match version"""
        # Hacky method to replace placeholder with temporary string,
        # escape regex characters and then replace temporary string
        # with regex for version
        string_does_not_exist = 'th15w1lln3v3rc0m3up1Pr0m153'
        version_re = self.git_ref_format.format(version=string_does_not_exist)
        version_re = re.escape(version_re)
        # Add EOL and SOL characters
        version_re = '^{version_re}$'.format(version_re=version_re)
        # Replace temporary string with regex for symatec version
        version_re = version_re.replace(string_does_not_exist, r'(\d+\.\d+.\d+)')
        # Return copmiled regex
        return re.compile(version_re)

    @property
    def git_path(self):
        """Return path of module within git"""
        row_value = self._get_db_row()['git_path']
        # Strip leading slash or dot-slash
        if row_value:
            # Use safe_join_path twice:
            # - check it doesn't traverse back any paths
            # - remove any relative paths and return absolute path against root
            #   and then trim the leading slash
            safe_join_paths('/test_dir', row_value, allow_same_directory=True)
            row_value = safe_join_paths('/', row_value, allow_same_directory=True)[1:]

        # If git path is empty or is a path for the root directory, return None
        if not row_value:
            return None

        # Otherwise, return the path
        return row_value

    def get_version_from_tag_ref(self, tag_ref):
        """Match tag ref against version number and return actual version number."""
        # Handle empty/None tag_ref
        if not tag_ref:
            return None

        res = self.tag_ref_regex.match(tag_ref)
        if res:
            return res.group(1)
        return None

    @property
    def tag_version_regex(self):
        """Return regex match for git ref to match version"""
        # Hacky method to replace placeholder with temporary string,
        # escape regex characters and then replace temporary string
        # with regex for version
        string_does_not_exist = 'th15w1lln3v3rc0m3up1Pr0m153'
        version_re = self.git_tag_format.format(version=string_does_not_exist)
        version_re = re.escape(version_re)
        # Add EOL and SOL characters
        version_re = '^{version_re}$'.format(version_re=version_re)
        # Replace temporary string with regex for symatec version
        version_re = version_re.replace(string_does_not_exist, r'(\d+\.\d+.\d+)')
        # Return copmiled regex
        return re.compile(version_re)

    def get_version_from_tag(self, tag):
        """Match tag against version number and return actual version number."""
        # Handle empty/None tag_ref
        if not tag:
            return None

        res = self.tag_version_regex.match(tag)
        if res:
            return res.group(1)
        return None

    @property
    def base_directory(self):
        """Return base directory."""
        return safe_join_paths(self._module.base_directory, self._name)

    def __init__(self, module: Module, name: str):
        """Validate name and store member variables."""
        self._validate_name(name)
        self._module = module
        self._name = name
        self._cache_db_row = None

    def get_db_where(self, db, statement):
        """Filter DB query by where for current object."""
        return statement.where(
            db.module_provider.c.namespace == self._module._namespace.name,
            db.module_provider.c.module == self._module.name,
            db.module_provider.c.provider == self.name
        )

    def _get_db_row(self):
        """Return database row for module provider."""
        if self._cache_db_row is None:
            db = Database.get()
            select = db.module_provider.select(
            ).where(
                db.module_provider.c.namespace == self._module._namespace.name,
                db.module_provider.c.module == self._module.name,
                db.module_provider.c.provider == self.name
            )
            with db.get_connection() as conn:
                res = conn.execute(select)
                self._cache_db_row = res.fetchone()

        return self._cache_db_row

    def delete(self):
        """DELETE module provider, all module version and all associated subversions."""
        # Delete all versions
        for module_version in self.get_versions(include_beta=True, include_unpublished=True):
            module_version.delete()

        db = Database.get()

        with db.get_connection() as conn:
            # Delete module from module_version table
            delete_statement = db.module_provider.delete().where(
                db.module_provider.c.id == self.pk
            )
            conn.execute(delete_statement)

    def get_git_provider(self):
        """Return the git provider associated with this module provider."""
        if self._get_db_row()['git_provider_id']:
            return GitProvider.get(id=self._get_db_row()['git_provider_id'])
        return None

    def get_git_clone_url(self):
        """Return URL to perform git clone"""
        template = None

        # Check if allowed and module provider has custom git URL
        if (terrareg.config.Config().ALLOW_CUSTOM_GIT_URL_MODULE_PROVIDER and
                self._get_db_row()['repo_clone_url_template']):
            template = self._get_db_row()['repo_clone_url_template']

        # Otherwise, check if module provider is configured with git provider
        elif self.get_git_provider():
            template = self.get_git_provider().clone_url_template

        # Return rendered version of template
        if template:
            rendered_url = template.format(
                namespace=self._module._namespace.name,
                module=self._module.name,
                provider=self.name
            )

            return rendered_url

        return None

    def update_attributes(self, **kwargs):
        """Update DB row."""
        db = Database.get()
        update = self.get_db_where(
            db=db, statement=db.module_provider.update()
        ).values(**kwargs)
        with db.get_connection() as conn:
            conn.execute(update)

        # Remove cached DB row
        self._cache_db_row = None

    def update_git_provider(self, git_provider: GitProvider):
        """Update git provider associated with module provider."""
        self.update_attributes(
            git_provider_id=(git_provider.pk if git_provider is not None else None)
        )

    def update_git_tag_format(self, git_tag_format):
        """Update git_tag_format."""
        sanitised_git_tag_format = urllib.parse.quote(git_tag_format, safe='/{}')

        if git_tag_format:
            # If tag format was provided, ensured it can be passed with 'format'
            try:
                sanitised_git_tag_format.format(version='1.1.1')
                assert '{version}' in sanitised_git_tag_format
            except (ValueError, AssertionError):
                raise InvalidGitTagFormatError('Invalid git tag format. Must contain one placeholder: {version}.')
        else:
            # If not value was provided, default to None
            sanitised_git_tag_format = None
        self.update_attributes(git_tag_format=sanitised_git_tag_format)

    def update_git_path(self, git_path):
        """Update git_path attribute"""
        # If git path is not empty or specifies the root directory,
        # check that it doesn't contain relative paths to escape the root directory
        if git_path and git_path != '/':
            # Sanity check path
            safe_join_paths('/somepath/somesubpath', git_path, allow_same_directory=True)
        self.update_attributes(git_path=git_path)

    def update_repo_clone_url_template(self, repo_clone_url_template):
        """Update repository URL for module provider."""
        if repo_clone_url_template:
            converted_template = repo_clone_url_template.format(
                namespace=self._module._namespace.name,
                module=self._module.name,
                provider=self.name)

            url = urllib.parse.urlparse(converted_template)
            if not url.scheme:
                raise RepositoryUrlDoesNotContainValidSchemeError(
                    'Repository URL does not contain a scheme (e.g. ssh://)'
                )
            if url.scheme not in ['http', 'https', 'ssh']:
                raise RepositoryUrlContainsInvalidSchemeError(
                    'Repository URL contains an unknown scheme (e.g. https/ssh/http)'
                )
            if not url.hostname:
                raise RepositoryUrlDoesNotContainHostError(
                    'Repository URL does not contain a host/domain'
                )
            if not url.path:
                raise RepositoryDoesNotContainPathError(
                    'Repository URL does not contain a path'
                )

            repo_clone_url_template = urllib.parse.quote(repo_clone_url_template, safe='\{\}/:@%?=')

        self.update_attributes(repo_clone_url_template=repo_clone_url_template)

    def update_repo_browse_url_template(self, repo_browse_url_template):
        """Update browse URL template for module provider."""
        if repo_browse_url_template:

            GitUrlValidator(repo_browse_url_template).validate(
                requires_path_placeholder=True,
                requires_tag_placeholder=True
            )

            converted_template = repo_browse_url_template.format(
                namespace=self._module._namespace.name,
                module=self._module.name,
                provider=self.name,
                tag='',
                path='')

            url = urllib.parse.urlparse(converted_template)
            if not url.scheme:
                raise RepositoryUrlDoesNotContainValidSchemeError(
                    'Repository URL does not contain a scheme (e.g. https://)'
                )
            if url.scheme not in ['http', 'https']:
                raise RepositoryUrlContainsInvalidSchemeError(
                    'Repository URL contains an unknown scheme (e.g. https/http)'
                )
            if not url.hostname:
                raise RepositoryUrlDoesNotContainHostError(
                    'Repository URL does not contain a host/domain'
                )
            if not url.path:
                raise RepositoryDoesNotContainPathError(
                    'Repository URL does not contain a path'
                )

            repo_browse_url_template = urllib.parse.quote(repo_browse_url_template, safe='\{\}/:@%?=')

        self.update_attributes(repo_browse_url_template=repo_browse_url_template)

    def update_repo_base_url_template(self, repo_base_url_template):
        """Update browse URL template for module provider."""
        if repo_base_url_template:

            converted_template = repo_base_url_template.format(
                namespace=self._module._namespace.name,
                module=self._module.name,
                provider=self.name)

            url = urllib.parse.urlparse(converted_template)
            if not url.scheme:
                raise RepositoryUrlDoesNotContainValidSchemeError(
                    'Repository URL does not contain a scheme (e.g. https://)'
                )
            if url.scheme not in ['http', 'https']:
                raise RepositoryUrlContainsInvalidSchemeError(
                    'Repository URL contains an unknown scheme (e.g. https/http)'
                )
            if not url.hostname:
                raise RepositoryUrlDoesNotContainHostError(
                    'Repository URL does not contain a host/domain'
                )
            if not url.path:
                raise RepositoryDoesNotContainPathError(
                    'Repository URL does not contain a path'
                )

            repo_base_url_template = urllib.parse.quote(repo_base_url_template, safe='\{\}/:@%?=')

        self.update_attributes(repo_base_url_template=repo_base_url_template)

    def get_view_url(self):
        """Return view URL"""
        return '{module_url}/{module}'.format(
            module_url=self._module.get_view_url(),
            module=self.name
        )

    def get_latest_version(self):
        """Return latest published version of module."""
        db = Database.get()
        select = sqlalchemy.select(db.module_version.c.version).select_from(db.module_provider).join(
            db.module_version,
            db.module_provider.c.latest_version_id==db.module_version.c.id
        ).where(
            db.module_provider.c.id==self.pk
        )
        with db.get_connection() as conn:
            res = conn.execute(select)
            version = res.fetchone()

        if version is None:
            return None

        return ModuleVersion(module_provider=self, version=version['version'])

    def calculate_latest_version(self):
        """Obtain all versions of module and sort by semantec version numbers to obtain latest version."""
        db = Database.get()
        select = db.select_module_version_joined_module_provider(
            db.module_version.c.version
        ).where(
            db.module_provider.c.namespace == self._module._namespace.name,
            db.module_provider.c.module == self._module.name,
            db.module_provider.c.provider == self.name,
            db.module_version.c.published == True,
            db.module_version.c.beta == False
        )
        with db.get_connection() as conn:
            res = conn.execute(select)

            # Convert to list
            rows = [r for r in res]

        # Sort rows by semantec versioning
        rows.sort(key=lambda x: LooseVersion(x['version']), reverse=True)

        # Ensure at least one row
        if not rows:
            return None

        # Obtain latest row
        return ModuleVersion(module_provider=self, version=rows[0]['version'])

    def create_data_directory(self):
        """Create data directory and data directories of parents."""
        # Check if parent exists
        if not os.path.isdir(self._module.base_directory):
            self._module.create_data_directory()
        # Check if data directory exists
        if not os.path.isdir(self.base_directory):
            os.mkdir(self.base_directory)

    def get_versions(self, include_beta=True, include_unpublished=False):
        """Return all module provider versions."""
        db = Database.get()

        select = db.select_module_version_joined_module_provider(
            db.module_version.c.version
        ).where(
            db.module_provider.c.namespace == self._module._namespace.name,
            db.module_provider.c.module == self._module.name,
            db.module_provider.c.provider == self.name
        )
        # Remove unpublished versions, it not including them
        if not include_unpublished:
            select = select.where(
                db.module_version.c.published == True
            )
        # Remove beta versions if not including them
        if not include_beta:
            select = select.where(
                db.module_version.c.beta == False
            )

        with db.get_connection() as conn:
            res = conn.execute(select)
            module_versions = [
                ModuleVersion(module_provider=self, version=r['version'])
                for r in res
            ]
        module_versions.sort(
            key=lambda x: LooseVersion(x.version),
            reverse=True
        )
        return module_versions

    def get_api_outline(self):
        """Return dict of basic provider details for API response."""
        return {
            "id": self.id,
            "namespace": self._module._namespace.name,
            "name": self._module.name,
            "provider": self.name,
            "verified": self.verified,
            "trusted": self._module._namespace.trusted
        }

    def get_api_details(self, include_beta=True):
        """Return dict of provider details for API response."""
        api_details = self.get_api_outline()
        api_details.update({
            "versions": [v.version for v in self.get_versions(include_beta=include_beta)]
        })
        return api_details

    def get_terrareg_api_details(self):
        """Return dict of module details with additional attributes used by terrareg UI."""
        git_provider = self.get_git_provider()
        # Obtain base API details, but do not include beta versions,
        # as these should not be displayed in the UI
        api_details = self.get_api_details(include_beta=False)
        api_details.update({
            "module_provider_id": self.id,
            "git_provider_id": git_provider.pk if git_provider else None,
            "git_tag_format": self.git_tag_format,
            "git_path": self.git_path,
            "repo_base_url_template": self._get_db_row()['repo_base_url_template'],
            "repo_clone_url_template": self._get_db_row()['repo_clone_url_template'],
            "repo_browse_url_template": self._get_db_row()['repo_browse_url_template']
        })
        return api_details

    def get_integrations(self):
        """Return integration URL and details"""
        integrations = {
            'import': {
                'method': 'POST',
                'url': f'/v1/terrareg/modules/{self.id}/${{version}}/import',
                'description': 'Trigger module version import',
                'notes': ''
            },
            'hooks_bitbucket': {
                'method': None,
                'url': f'/v1/terrareg/modules/{self.id}/hooks/bitbucket',
                'description': 'Bitbucket hook trigger',
                'notes': ''
            },
            'hooks_github': {
                'method': None,
                'url': f'/v1/terrareg/modules/{self.id}/hooks/github',
                'description': 'Github hook trigger',
                'notes': 'Only accepts `Releases` events, all other events will return an error.',
            },
            'hooks_gitlab': {
                'method': None,
                'url': f'/v1/terrareg/modules/{self.id}/hooks/gitlab',
                'description': 'Gitlab hook trigger',
                'notes': '',
                'coming_soon': True
            },
            'publish': {
                'method': 'POST',
                'url': f'/v1/terrareg/modules/{self.id}/${{version}}/publish',
                'description': 'Mark module version as published',
                'notes': ''
            }
        }
        if terrareg.config.Config().ALLOW_MODULE_HOSTING:
            integrations['upload'] = {
                'method': 'POST',
                'url': f'/v1/terrareg/modules/{self.id}/${{version}}/upload',
                'description': 'Create module version using source archive',
                'notes': 'Source ZIP file must be provided as data.'
            }
        return integrations


class TerraformSpecsObject(object):
    """Base terraform object, that has terraform-docs available."""

    @classmethod
    def get(cls, *args, **kwargs):
        """Create object and ensure the object exists."""
        obj = cls(*args, **kwargs)

        # If there is no row, return None
        if obj._get_db_row() is None:
            return None
        # Otherwise, return object
        return obj

    def __init__(self):
        """Setup member variables."""
        self._module_specs = None

    @property
    def module_version(self):
        """Return module version"""
        raise NotImplementedError

    @property
    def path(self):
        """Return module path"""
        raise NotImplementedError

    @property
    def git_path(self):
        """Return path of module within git"""
        raise NotImplementedError

    @property
    def is_submodule(self):
        """Whether object is submodule."""
        raise NotImplementedError

    @property
    def is_example(self):
        """Whether object is an example."""
        return False

    @property
    def pk(self):
        """Return primary key of database row"""
        return self._get_db_row()['id']

    @property
    def registry_id(self):
        """Return registry path ID (with excludes version)."""
        raise NotImplementedError

    def _get_db_row(self):
        """Must be implemented by object. Return row from DB."""
        raise NotImplementedError

    def get_tfsec_failure_count(self):
        """Return number of tfsec failures."""
        # Handle when results in None
        module_details = self.module_details
        if module_details is None or module_details.tfsec['results'] is None:
            return 0

        count = 0
        # Count each of the test failures
        for result in self.module_details.tfsec['results']:
            # TFsec status of 0 is a fail
            if result['status'] == 0:
                count += 1
        return count

    def get_module_specs(self):
        """Return module specs"""
        if self._module_specs is None:
            module_specs = {}

            module_details = self.module_details
            if module_details:
                raw_json = Database.decode_blob(module_details.terraform_docs)
                if raw_json:
                    module_specs = json.loads(raw_json)
            self._module_specs = module_specs
        return self._module_specs

    def get_readme_html(self, server_hostname):
        """Replace examples in README and convert readme markdown to HTML"""
        readme_md = self.get_readme_content()
        if readme_md:
            readme_md = self.replace_source_in_file(
                readme_md, server_hostname)
            return markdown.markdown(
                readme_md,
                extensions=['fenced_code', 'tables']
            )
        return None

    @property
    def module_details(self):
        """Return instance of ModuleDetails for object."""
        if self._get_db_row() and self._get_db_row()['module_details_id']:
            return ModuleDetails(id=self._get_db_row()['module_details_id'])
        else:
            return None

    def get_readme_content(self):
        """Get readme contents"""
        module_details = self.module_details
        if module_details:
            return santise_html_content(Database.decode_blob(module_details.readme_content))
        return None

    def get_terraform_inputs(self):
        """Obtain module inputs"""
        return self.get_module_specs().get('inputs', [])

    def get_terraform_outputs(self):
        """Obtain module inputs"""
        return self.get_module_specs().get('outputs', [])

    def get_terraform_resources(self):
        """Obtain module resources."""
        return self.get_module_specs().get('resources', [])

    def get_terraform_dependencies(self):
        """Obtain module dependencies."""
        #return self.get_module_specs()['requirements']
        # @TODO Verify what this should be - terraform example is empty and real-world examples appears to
        # be empty, but do have an undocumented 'provider_dependencies'
        return []

    def get_terraform_provider_dependencies(self):
        """Obtain module dependencies."""
        providers = []
        for provider in self.get_module_specs().get('providers', []):

            name_split = provider['name'].split('/')
            # Default to name being the name and hashicorp
            # as the namespace
            name = provider['name']
            namespace = 'hashicorp'
            if len(name_split) > 1:
                # If name contains slash, assume
                # namespace is the first element
                namespace = name_split[0]
                name = '/'.join(name_split[1:])

            providers.append({
                'name': santise_html_content(name),
                'namespace': santise_html_content(namespace),
                'source': '',  # This data is not available
                'version': santise_html_content(provider['version']) if provider['version'] else ''
            })
        return providers

    def get_api_module_specs(self):
        """Return module specs for API."""
        return {
            "path": self.path,
            "readme": self.get_readme_content(),
            "empty": False,
            "inputs": self.get_terraform_inputs(),
            "outputs": self.get_terraform_outputs(),
            "dependencies": self.get_terraform_dependencies(),
            "provider_dependencies": self.get_terraform_provider_dependencies(),
            "resources": self.get_terraform_resources(),
        }

    def replace_source_in_file(self, content: str, server_hostname: str):
        """Replace single 'source' line in example/readme files."""
        def callback(match):
            # Convert relative path to absolute
            module_path = os.path.abspath(
                # Since example path does not contain a leading slash,
                # prepend one to perform the abspath relative to root.
                os.path.join('/', self.path, match.group(3))
            )
            # If the path is empty (at root),
            # leave the path blank
            if module_path == '/':
                module_path = ''
            else:
                # Otherwise, prepend with additional leading slash,
                # for the terraform annotation for a sub-directory within
                # the module
                module_path = '/{module_path}'.format(module_path=module_path)

            trailing_space_count = len(match.group(2))
            # If only 1 leading space before source '=' character,
            # increment by 1 to align to 'version'
            if trailing_space_count < 2:
                trailing_space_count = 2

            return ('\n{leading_space}source{trailing_space}= "{server_hostname}/{module_provider_id}{sub_dir}"\n'
                    '{leading_space}version{version_trailing_space}= "{version_string}"\n').format(
                leading_space=match.group(1),
                trailing_space=(' ' * trailing_space_count),
                version_trailing_space=(' ' * (trailing_space_count - 1)),
                server_hostname=server_hostname,
                module_provider_id=self.module_version.module_provider.id,
                sub_dir=module_path,
                version_string=self.module_version.get_terraform_example_version_string()
            )

        return re.sub(
            r'\n([ \t]*)source(\s+)=\s+"(\..*)"[ \t]*\n',
            callback,
            content,
            re.MULTILINE
        )


class ModuleVersion(TerraformSpecsObject):

    @staticmethod
    def get_total_count():
        """Get total number of module versions."""
        db = Database.get()
        counts = db.select_module_version_joined_module_provider(
            db.module_version.c.version
        ).group_by(
            db.module_provider.c.namespace,
            db.module_provider.c.module,
            db.module_provider.c.provider,
            db.module_version.c.version
        ).subquery()

        select = sqlalchemy.select([sqlalchemy.func.count()]).select_from(counts)

        with db.get_connection() as conn:
            res = conn.execute(select)

            return res.scalar()

    @staticmethod
    def _validate_version(version):
        """Validate version, checking if version is a beta version."""
        match = re.match(r'^[0-9]+\.[0-9]+\.[0-9]+((:?-[a-z0-9]+)?)$', version)
        if not match:
            raise InvalidVersionError('Version is invalid')
        return bool(match.group(1))

    @property
    def is_submodule(self):
        """Whether object is submodule."""
        return False

    @property
    def publish_date_display(self):
        """Return display view of date of module published."""
        published_at = self._get_db_row()['published_at']
        if published_at:
            return published_at.strftime('%B %d, %Y')
        return None

    @property
    def owner(self):
        """Return owner of module."""
        return santise_html_content(self._get_db_row()['owner'])

    @property
    def published(self):
        """Return whether module is published"""
        return bool(self._get_db_row()['published'])

    @property
    def description(self):
        """Return description."""
        return santise_html_content(self._get_db_row()['description'])

    @property
    def version(self):
        """Return version."""
        return self._version

    @property
    def source_git_tag(self):
        """Return git tag used for extraction clone"""
        return self._module_provider.git_tag_format.format(version=self._version)

    @property
    def git_tag_ref(self):
        """Return git tag ref for extraction."""
        return self._module_provider.git_ref_format.format(version=self._version)

    @property
    def base_directory(self):
        """Return base directory."""
        return safe_join_paths(self._module_provider.base_directory, self._version)

    @property
    def source_file_prefix(self):
        """Prefix of source file"""
        return 'source'

    @property
    def archive_name_tar_gz(self):
        """Return name of the archive file"""
        return '{0}.tar.gz'.format(self.source_file_prefix)

    @property
    def archive_name_zip(self):
        """Return name of the archive file"""
        return '{0}.zip'.format(self.source_file_prefix)

    @property
    def archive_path_tar_gz(self):
        """Return full path of the archive file."""
        return safe_join_paths(self.base_directory, self.archive_name_tar_gz)

    @property
    def archive_path_zip(self):
        """Return full path of the archive file."""
        return safe_join_paths(self.base_directory, self.archive_name_zip)

    @property
    def beta(self):
        """Return whether module version is a beta version."""
        return self._get_db_row()['beta']

    @property
    def path(self):
        """Return module path"""
        # Root module is always empty
        return ''

    @property
    def git_path(self):
        """Return path of module within git"""
        return self._module_provider.git_path

    @property
    def id(self):
        """Return ID in form of namespace/name/provider/version"""
        return '{provider_id}/{version}'.format(
            provider_id=self._module_provider.id,
            version=self.version
        )

    @property
    def registry_id(self):
        """Return registry path ID (with excludes version)."""
        return self._module_provider.id

    @property
    def variable_template(self):
        """Return variable template for module version."""
        raw_json = Database.decode_blob(self._get_db_row()['variable_template'])
        variables = json.loads(raw_json) if raw_json else []

        # Detect bad type for variable template and replace
        # with empty array
        if type(variables) is not list:
            variables = []

        if terrareg.config.Config().AUTOGENERATE_USAGE_BUILDER_VARIABLES:
            for input_variable in self.get_terraform_inputs():
                if not input_variable['required']:
                    continue
                if input_variable['name'] not in [v['name'] for v in variables]:

                    converted_type = 'text'
                    if input_variable['type'] == 'bool':
                        converted_type = 'boolean'
                    elif input_variable['type'].startswith('list('):
                        converted_type = 'list'

                    variables.append({
                        'name': input_variable['name'],
                        'type': converted_type,
                        'additional_help': input_variable['description'],
                        'quote_value': True
                    })
        return variables

    @property
    def module_provider(self):
        """Return module provider"""
        return self._module_provider

    @property
    def module_version(self):
        """Return module version"""
        return self

    @property
    def module_version_files(self):
        """Return list of module version files for module version"""
        db = Database.get()
        select = db.module_version_file.select().join(
            db.module_version, db.module_version_file.c.module_version_id==db.module_version.c.id
        ).where(
            db.module_version.c.id==self.pk
        )
        with db.get_connection() as conn:
            res = conn.execute(select)
            return res.fetchall()

    def __init__(self, module_provider: ModuleProvider, version: str):
        """Setup member variables."""
        self._extracted_beta_flag = self._validate_version(version)
        self._module_provider = module_provider
        self._version = version
        self._cache_db_row = None
        super(ModuleVersion, self).__init__()

    def _get_db_row(self):
        """Get object from database"""
        if self._cache_db_row is None:
            db = Database.get()
            select = db.module_version.select().join(
                db.module_provider, db.module_version.c.module_provider_id == db.module_provider.c.id
            ).where(
                db.module_provider.c.namespace == self._module_provider._module._namespace.name,
                db.module_provider.c.module == self._module_provider._module.name,
                db.module_provider.c.provider == self._module_provider.name,
                db.module_version.c.version == self.version
            )
            with db.get_connection() as conn:
                res = conn.execute(select)
                self._cache_db_row = res.fetchone()
        return self._cache_db_row

    def get_terraform_example_version_string(self):
        """Return formatted string of version parameter for example terraform."""
        # For beta versions, pass an exact version constraint.
        if self.beta:
            return self.version

        # Generate list of template values for formatting
        major, minor, patch = self.version.split('.')
        kwargs = {'major': major, 'minor': minor, 'patch': patch}
        for i in ['major', 'minor', 'patch']:
            val = int(kwargs[i])
            kwargs['{}_plus_one'.format(i)] = val + 1
            # Default minus_one values to 0, if they are already 0
            kwargs['{}_minus_one'.format(i)] = val - 1 if val > 0 else 0

        # Return formatted example template
        return terrareg.config.Config().TERRAFORM_EXAMPLE_VERSION_TEMPLATE.format(
            **kwargs
        )

    def get_view_url(self):
        """Return view URL"""
        return '{module_provider_url}/{version}'.format(
            module_provider_url=self._module_provider.get_view_url(),
            version=self.version
        )

    def get_git_clone_url(self):
        """Return URL to perform git clone"""
        template = None

        # Check if allowed, and module version has custom git URL
        if (terrareg.config.Config().ALLOW_CUSTOM_GIT_URL_MODULE_VERSION and
                self._get_db_row()['repo_clone_url_template']):
            template = self._get_db_row()['repo_clone_url_template']

        # Otherwise, get git clone URL from module provider
        elif self._module_provider.get_git_clone_url():
            template = self._module_provider.get_git_clone_url()

        # Return rendered version of template
        if template:
            rendered_url = template.format(
                namespace=self._module_provider._module._namespace.name,
                module=self._module_provider._module.name,
                provider=self._module_provider.name
            )

            return rendered_url

        return None

    def get_source_download_url(self, path=None):
        """Return URL to download source file."""
        rendered_url = None

        rendered_url = self.get_git_clone_url()

        # Return rendered version of template
        if rendered_url:
            # Check if scheme starts with git::, which is required
            # by terraform to acknowledge a git repository
            # and add if it not
            parsed_url = urllib.parse.urlparse(rendered_url)
            if not parsed_url.scheme.startswith('git::'):
                rendered_url = 'git::{rendered_url}'.format(rendered_url=rendered_url)

            # Check if git_path has been set and prepend to path, if set.
            path = os.path.join(self.git_path or '', path or '')

            # Remove any trailing slashses from path
            if path and path.endswith('/'):
                path = path[:-1]

            # Check if path is present for module (only used for submodules)
            if path:
                rendered_url = '{rendered_url}//{path}'.format(
                    rendered_url=rendered_url,
                    path=path)

            # Add tag to URL
            rendered_url = '{rendered_url}?ref={tag}'.format(
                rendered_url=rendered_url,
                tag=self.source_git_tag
            )

            return rendered_url

        if terrareg.config.Config().ALLOW_MODULE_HOSTING:
            return '/v1/terrareg/modules/{0}/{1}'.format(self.id, self.archive_name_zip)

        raise NoModuleDownloadMethodConfiguredError(
            'Module is not configured with a git URL and direct downloads are disabled'
        )

    def get_source_browse_url(self, path=None):
        """Return URL to browse the source doe."""
        template = None

        # Check if allowed, and module version has custom git URL
        if terrareg.config.Config().ALLOW_CUSTOM_GIT_URL_MODULE_VERSION and self._get_db_row()['repo_browse_url_template']:
            template = self._get_db_row()['repo_browse_url_template']

        # Otherwise, check if allowed and module provider has custom git URL
        elif (terrareg.config.Config().ALLOW_CUSTOM_GIT_URL_MODULE_PROVIDER and
                self._module_provider._get_db_row()['repo_browse_url_template']):
            template = self._module_provider._get_db_row()['repo_browse_url_template']

        # Otherwise, check if module provider is configured with git provider
        elif self._module_provider.get_git_provider():
            template = self._module_provider.get_git_provider().browse_url_template

        # Check if git_path has been set and prepend to path, if set.
        path = os.path.join(self.git_path or '', path or '')

        # Remove any trailing slashses from path
        if path and path.endswith('/'):
            path = path[:-1]

        # Return rendered version of template
        if template:
            validator = GitUrlValidator(template)
            return validator.get_value(
                namespace=self._module_provider._module._namespace.name,
                module=self._module_provider._module.name,
                provider=self._module_provider.name,
                tag=self.source_git_tag,
                # Default path to empty string to avoid
                # adding 'None' to string
                path=path
            )

        return None

    def get_source_base_url(self, path=None):
        """Return URL to view the source repository."""
        template = None

        # Check if allowed, and module version has custom git URL
        if (terrareg.config.Config().ALLOW_CUSTOM_GIT_URL_MODULE_VERSION and
                self._get_db_row()['repo_base_url_template']):
            template = self._get_db_row()['repo_base_url_template']

        # Otherwise, check if allowed and module provider has custom git URL
        elif (terrareg.config.Config().ALLOW_CUSTOM_GIT_URL_MODULE_PROVIDER and
                self._module_provider._get_db_row()['repo_base_url_template']):
            template = self._module_provider._get_db_row()['repo_base_url_template']

        # Otherwise, check if module provider is configured with git provider
        elif self._module_provider.get_git_provider():
            template = self._module_provider.get_git_provider().base_url_template

        # Return rendered version of template
        if template:
            return template.format(
                namespace=self._module_provider._module._namespace.name,
                module=self._module_provider._module.name,
                provider=self._module_provider.name
            )

        return None

    def create_data_directory(self):
        """Create data directory and data directories of parents."""
        # Check if parent exists
        if not os.path.isdir(self._module_provider.base_directory):
            self._module_provider.create_data_directory()
        # Check if data directory exists
        if not os.path.isdir(self.base_directory):
            os.mkdir(self.base_directory)

    def publish(self):
        """Publish module version."""
        # Mark module version as published
        self.update_attributes(published=True)

        # Calculate latest version will take beta flag into account and will only match
        # the current version if the current version is latest and is capable of being the
        # latest version.
        if (self._module_provider.calculate_latest_version() is not None and
                self._module_provider.calculate_latest_version().version == self.version):
            self._module_provider.update_attributes(latest_version_id=self.pk)

    def get_api_outline(self):
        """Return dict of basic version details for API response."""
        row = self._get_db_row()
        api_outline = self._module_provider.get_api_outline()
        api_outline.update({
            "id": self.id,
            "owner": row['owner'],
            "version": self.version,
            "description": row['description'],
            "source": self.get_source_base_url(),
            "published_at": row['published_at'].isoformat() if row['published_at'] else None,
            "downloads": self.get_total_downloads(),
            "internal": self._get_db_row()['internal']
        })
        return api_outline

    def get_total_downloads(self):
        """Obtain total number of downloads for module version."""
        return terrareg.analytics.AnalyticsEngine.get_module_version_total_downloads(
            module_version=self
        )

    def get_api_details(self):
        """Return dict of version details for API response."""#
        api_details = self._module_provider.get_api_details()
        api_details.update(self.get_api_outline())
        api_details.update({
            "root": self.get_api_module_specs(),
            "submodules": [sm.get_api_module_specs() for sm in self.get_submodules()],
            "providers": [p.name for p in self._module_provider._module.get_providers()]
        })
        return api_details

    def get_terrareg_api_details(self):
        """Return dict of version details with additional attributes used by terrareg UI."""
        api_details = self._module_provider.get_terrareg_api_details()

        # Capture versions from module provider API output, as this limits
        # some versions, which are normally displayed in the Terraform APIs
        versions = api_details['versions']

        api_details.update(self.get_api_details())

        source_browse_url = self.get_source_browse_url()
        api_details.update({
            "published_at_display": self.publish_date_display,
            "display_source_url": source_browse_url if source_browse_url else self.get_source_base_url(),
            "terraform_example_version_string": self.get_terraform_example_version_string(),
            "versions": versions,
            "beta": self.beta,
            "published": self.published,
            "security_failures": self.get_tfsec_failure_count(),
            "additional_tab_files": [module_version_file.path for module_version_file in self.module_version_files]
        })
        return api_details

    def prepare_module(self):
        """Handle file upload of module version."""
        self.create_data_directory()
        self._create_db_row()

    def get_db_where(self, db, statement):
        """Filter DB query by where for current object."""
        return statement.where(
            db.module_version.c.module_provider_id == self._module_provider.pk,
            db.module_version.c.version == self.version
        )

    def update_attributes(self, **kwargs):
        """Update attributes of module version in database row."""
        # Check for any blob and encode the values
        for kwarg in kwargs:
            if kwarg in ['variable_template']:
                kwargs[kwarg] = Database.encode_blob(kwargs[kwarg])

        db = Database.get()
        update = self.get_db_where(
            db=db, statement=db.module_version.update()
        ).values(**kwargs)
        with db.get_connection() as conn:
            conn.execute(update)

        # Clear cached DB row
        self._cache_db_row = None

    def delete(self, delete_related_analytics=True):
        """Delete module version and all associated submodules."""
        for example in self.get_examples():
            example.delete()

        for submodule in self.get_submodules():
            submodule.delete()

        if delete_related_analytics:
            terrareg.analytics.AnalyticsEngine.delete_analytics_for_module_version(self)

        # Delete associated module details
        module_details = self.module_details
        if module_details:
            module_details.delete()

        db = Database.get()

        with db.get_connection() as conn:
            # Delete module from module_version table
            delete_statement = db.module_version.delete().where(
                db.module_version.c.id == self.pk
            )
            conn.execute(delete_statement)

            # Invalidate cache for previous DB row
            self._cache_db_row = None

        # Update latest version of parent module
        new_latest_version = self._module_provider.calculate_latest_version()
        self._module_provider.update_attributes(
            latest_version_id=(new_latest_version.pk if new_latest_version is not None else None)
        )

    def _create_db_row(self):
        """Insert into datadabase, removing any existing duplicate versions."""
        db = Database.get()

        # Delete pre-existing version, if it exists
        old_module_version_pk = None
        if self._get_db_row():
            old_module_version_pk = self.pk
            self.delete(delete_related_analytics=False)

        with db.get_connection() as conn:
            # Insert new module into table
            insert_statement = db.module_version.insert().values(
                module_provider_id=self._module_provider.pk,
                version=self.version,
                published=False,
                beta=self._extracted_beta_flag,
                internal=False
            )
            conn.execute(insert_statement)

        # Migrate analytics from old module version ID to new module version
        if old_module_version_pk is not None:
            terrareg.analytics.AnalyticsEngine.migrate_analytics_to_new_module_version(
                old_version_version_pk=old_module_version_pk,
                new_module_version=self)

    def get_submodules(self):
        """Return list of submodules."""
        db = Database.get()
        select = db.sub_module.select(
        ).join(db.module_version, db.module_version.c.id == db.sub_module.c.parent_module_version).where(
            db.module_version.c.id == self.pk,
            db.sub_module.c.type == Submodule.TYPE
        )
        with db.get_connection() as conn:
            res = conn.execute(select)

            return [
                Submodule(module_version=self, module_path=r['path'])
                for r in res
            ]

    def get_examples(self):
        """Return list of submodules."""
        db = Database.get()
        select = db.sub_module.select(
        ).join(db.module_version, db.module_version.c.id == db.sub_module.c.parent_module_version).where(
            db.module_version.c.id == self.pk,
            db.sub_module.c.type == Example.TYPE
        )
        with db.get_connection() as conn:
            res = conn.execute(select)

            return [
                Example(module_version=self, module_path=r['path'])
                for r in res
            ]


class BaseSubmodule(TerraformSpecsObject):
    """Base submodule, for submodule and examples from a module version."""

    TYPE = None

    @classmethod
    def get_by_id(cls, module_version: ModuleVersion, pk: int):
        """Return instance of submodule based on ID of submodule"""
        db = Database.get()
        select = db.sub_module.select().where(
            db.sub_module.c.id == pk,
            db.sub_module.c.type == cls.TYPE
        )
        with db.get_connection() as conn:
            row = conn.execute(select).fetchone()
        if row is None:
            return None

        return cls(module_version=module_version, module_path=row['path'])

    @classmethod
    def create(cls, module_version: ModuleVersion, module_path: str):
        """Create instance of object in database."""
        # Create submodule
        db = Database.get()
        insert_statement = db.sub_module.insert().values(
            parent_module_version=module_version.pk,
            type=cls.TYPE,
            path=module_path
        )
        with db.get_connection() as conn:
            conn.execute(insert_statement)

        # Return instance of object
        return cls(module_version=module_version, module_path=module_path)

    @property
    def pk(self):
        """Return DB primary key."""
        return self._get_db_row()['id']

    @property
    def path(self):
        """Return module path"""
        return self._module_path

    @property
    def git_path(self):
        """Return path of module within git"""
        # Join git path for root module to path of submodule
        root_module_path = self.module_version.git_path
        if root_module_path:
            return safe_join_paths('/', root_module_path, self.path)[1:]
        else:
            return self.path

    @property
    def id(self):
        """Return ID for module"""
        return '{0}//{1}'.format(self._module_version.id, self.path)

    @property
    def registry_id(self):
        """Return registry path ID (with excludes version)."""
        return '{0}//{1}'.format(self._module_version.registry_id, self.path)

    @property
    def is_submodule(self):
        """Whether object is submodule."""
        return True

    @property
    def module_version(self):
        """Return module version"""
        return self._module_version

    def __init__(self, module_version: ModuleVersion, module_path: str):
        self._module_version = module_version
        self._module_path = module_path
        self._cache_db_row = None
        super(BaseSubmodule, self).__init__()

    def _get_db_row(self):
        """Get object from database"""
        if self._cache_db_row is None:
            db = Database.get()
            select = db.sub_module.select().where(
                db.sub_module.c.parent_module_version == self._module_version.pk,
                db.sub_module.c.path == self._module_path,
                db.sub_module.c.type == self.TYPE
            )
            with db.get_connection() as conn:
                res = conn.execute(select)
                self._cache_db_row = res.fetchone()
        return self._cache_db_row

    def update_attributes(self, **kwargs):
        """Update DB row."""
        db = Database.get()
        update = db.sub_module.update().where(
            db.sub_module.c.id == self.pk
        ).values(**kwargs)
        with db.get_connection() as conn:
            conn.execute(update)

        # Remove cached DB row
        self._cache_db_row = None

    def delete(self):
        """Delete submodule from DB."""
        # Delete associated module details
        module_details = self.module_details
        if module_details:
            module_details.delete()

        db = Database.get()

        with db.get_connection() as conn:
            delete_statement = db.sub_module.delete().where(
                db.sub_module.c.id == self.pk
            )
            conn.execute(delete_statement)

        # Invalidate DB row cache
        self._cache_db_row = None

    def get_source_browse_url(self):
        """Get formatted source browse URL"""
        return self._module_version.get_source_browse_url(path=self.path)

    def get_source_download_url(self):
        """Get formatted source download URL"""
        return self._module_version.get_source_download_url(path=self.path)

    def get_view_url(self):
        """Return view URL"""
        return '{module_version_url}/{submodules_type}/{submodule_path}'.format(
            module_version_url=self._module_version.get_view_url(),
            submodules_type=self.TYPE,
            submodule_path=self.path
        )

    def get_terrareg_api_details(self):
        """Return dict of submodule details with additional attributes used by terrareg UI."""
        api_details = self.get_api_module_specs()
        source_browse_url = self.get_source_browse_url()
        api_details.update({
            "display_source_url": source_browse_url if source_browse_url else self._module_version.get_source_base_url(),
            "security_failures": self.get_tfsec_failure_count()
        })
        return api_details


class Submodule(BaseSubmodule):

    TYPE = 'submodule'


class Example(BaseSubmodule):

    TYPE = 'example'

    @property
    def is_example(self):
        """Whether object is an example."""
        return True

    def get_files(self):
        """Return example files associated with example."""
        db = Database.get()
        select = db._example_file.select().where(
            db._example_file.c.submodule_id == self.pk
        )
        with db.get_connection() as conn:
            res = conn.execute(select)
            return [ExampleFile(example=self, path=row['path']) for row in res]

    def delete(self):
        """Delete any example files and self."""
        # Delete any example files
        for example_file in self.get_files():
            example_file.delete()

        # Call super method to delete self
        super(Example, self).delete()

    def get_terrareg_api_details(self):
        api_details = super(Example, self).get_terrareg_api_details()
        yearly_cost = self.module_details.infracost.get('totalMonthlyCost', None)
        if yearly_cost:
            yearly_cost = round((float(yearly_cost) * 12), 2)
        api_details['cost_analysis'] = {
            'yearly_cost': yearly_cost
        }
        return api_details


class FileObject:
    """Base file object for example/module file in DB"""

    @staticmethod
    def get_db_table():
        """Return DB table for class"""
        raise NotImplementedError

    @property
    def file_name(self):
        """Return name of file"""
        return self._path.split('/')[-1]

    @property
    def path(self):
        """Return path of example file."""
        return self._path

    def _get_db_row(self):
        """Method to obtain row from database"""
        raise NotImplementedError

    @property
    def pk(self):
        """Get ID from DB row"""
        return self._get_db_row()['id']

    @property
    def content(self):
        """Return content of example file."""
        return Database.decode_blob(self._get_db_row()['content'])

    def __init__(self, path: str):
        """Store identifying data."""
        self._path = path
        self._cache_db_row = None

    def update_attributes(self, **kwargs):
        """Update DB row."""
        # Encode columns that are binary blobs in the database
        for kwarg in kwargs:
            if kwarg in ['content']:
                kwargs[kwarg] = Database.encode_blob(kwargs[kwarg])

        db = Database.get()
        update = self.get_db_table().update().where(
            self.get_db_table().c.id == self.pk
        ).values(**kwargs)
        with db.get_connection() as conn:
            conn.execute(update)

        # Remove cached DB row
        self._cache_db_row = None

    def delete(self):
        """Delete example file from DB."""
        db = Database.get()

        with db.get_connection() as conn:
            delete_statement = db.example_file.delete().where(
                db.example_file.c.id == self.pk
            )
            conn.execute(delete_statement)

        # Invalidate DB row cache
        self._cache_db_row = None


class ExampleFile(FileObject):

    @staticmethod
    def get_db_table():
        """Return DB table for class"""
        db = Database.get()
        return db.example_file

    @classmethod
    def create(cls, example: Example, path: str):
        """Create instance of object in database."""
        # Insert example file into database
        db = Database.get()
        insert_statement = db.example_file.insert().values(
            submodule_id=example.pk,
            path=path
        )
        with db.get_connection() as conn:
            conn.execute(insert_statement)

        # Return instance of object
        return cls(example=example, path=path)

    @staticmethod
    def get_by_path(module_version: ModuleVersion, file_path: str):
        """Return example file object by file path and module version"""
        db = Database.get()
        select = sqlalchemy.select(
            db.example_file.c.submodule_id
        ).select_from(
            db.example_file
        ).join(
            db.sub_module,
            db.example_file.c.submodule_id == db.sub_module.c.id
        ).join(
            db.module_version,
            db.sub_module.c.parent_module_version == db.module_version.c.id
        ).where(
            db.module_version.c.id == module_version.pk,
            db.example_file.c.path == file_path
        )
        with db.get_connection() as conn:
            row = conn.execute(select).fetchone()
        if not row:
            return None

        example = Example.get_by_id(module_version=module_version, pk=row['submodule_id'])

        if example is None:
            return None

        return ExampleFile(example=example, path=file_path)

    def __init__(self, example: Example, path: str):
        """Store identifying data."""
        self._example = example
        super(ExampleFile, self).__init__(path)

    def __lt__(self, other):
        """Implement less than for sorting example files."""
        # If current file is main, it is always at the top, i.e. least value
        if self.file_name == 'main.tf':
            return True
        # If other file is main.tf, this file is more
        elif other.file_name == 'main.tf':
            return False

        return (self.file_name < other.file_name)

    def _get_db_row(self):
        """Return DB row for git provider."""
        if self._cache_db_row is None:
            db = Database.get()
            # Obtain row from git providers table for git provider.
            select = db.example_file.select().where(
                db.example_file.c.submodule_id == self._example.pk,
                db.example_file.c.path == self._path
            )
            with db.get_connection() as conn:
                res = conn.execute(select)
                return res.fetchone()
        return self._cache_db_row

    def get_content(self, server_hostname):
        """Return content with source replaced"""
        # Replace source lines that use relative paths
        return self._example.replace_source_in_file(
            content=self.content,
            server_hostname=server_hostname)


class ModuleVersionFile(FileObject):
    """File associated with module version"""

    @classmethod
    def get(cls, module_version: ModuleVersion, path: str):
        """Obtain instance of object, if it exists in the database"""
        module_version_file = cls(module_version=module_version, path=path)
        if module_version_file._get_db_row() is None:
            return None
        return module_version_file

    @staticmethod
    def get_db_table():
        """Return DB table for class"""
        db = Database.get()
        return db.module_version_file

    @classmethod
    def create(cls, module_version: ModuleVersion, path: str):
        """Create instance of object in database."""
        # Insert module file into database
        db = Database.get()
        insert_statement = db.module_version_file.insert().values(
            module_version_id=module_version.pk,
            path=path
        )
        with db.get_connection() as conn:
            conn.execute(insert_statement)

        # Return instance of object
        return cls(module_version=module_version, path=path)

<<<<<<< HEAD
    def __init__(self, module_version: ModuleVersion, path: str):
        """Store identifying data."""
        self._module_version = module_version
        super(ModuleVersionFile, self).__init__(path)

    def _get_db_row(self):
        """Return DB row for git provider."""
        if self._cache_db_row is None:
            db = Database.get()
            select = db.module_version_file.select().where(
                db.module_version_file.c.module_version_id == self._module_version.pk,
                db.module_version_file.c.path == self._path
            )
            with db.get_connection() as conn:
                res = conn.execute(select)
                return res.fetchone()
        return self._cache_db_row
=======
    def get_content(self, server_hostname):
        """Return content with source replaced"""
        # Replace source lines that use relative paths
        file_content = self._example.replace_source_in_file(
            content=self.content,
            server_hostname=server_hostname)
        return santise_html_content(file_content)
>>>>>>> b72681a0
<|MERGE_RESOLUTION|>--- conflicted
+++ resolved
@@ -2381,9 +2381,10 @@
     def get_content(self, server_hostname):
         """Return content with source replaced"""
         # Replace source lines that use relative paths
-        return self._example.replace_source_in_file(
+        file_content = self._example.replace_source_in_file(
             content=self.content,
             server_hostname=server_hostname)
+        return santise_html_content(file_content)
 
 
 class ModuleVersionFile(FileObject):
@@ -2418,7 +2419,6 @@
         # Return instance of object
         return cls(module_version=module_version, path=path)
 
-<<<<<<< HEAD
     def __init__(self, module_version: ModuleVersion, path: str):
         """Store identifying data."""
         self._module_version = module_version
@@ -2435,13 +2435,4 @@
             with db.get_connection() as conn:
                 res = conn.execute(select)
                 return res.fetchone()
-        return self._cache_db_row
-=======
-    def get_content(self, server_hostname):
-        """Return content with source replaced"""
-        # Replace source lines that use relative paths
-        file_content = self._example.replace_source_in_file(
-            content=self.content,
-            server_hostname=server_hostname)
-        return santise_html_content(file_content)
->>>>>>> b72681a0
+        return self._cache_db_row