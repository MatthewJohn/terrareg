--- conflicted
+++ resolved
@@ -2702,11 +2702,8 @@
             "security_results": tfsec_failures,
             "additional_tab_files": tab_file_mapping,
             "custom_links": self.custom_links,
-<<<<<<< HEAD
-            "graph_url": f"/modules/{self.id}/graph"
-=======
+            "graph_url": f"/modules/{self.id}/graph",
             "terraform_version_constraint": self.get_terraform_version_constraints()
->>>>>>> 42a73891
         })
         return api_details
 
