
from enum import Enum
import os
import tempfile

from terrareg.errors import InvalidBooleanConfigurationError, InvalidUploadDirectoryError


class ModuleVersionReindexMode(Enum):
    """Module version re-indexing modes"""
    LEGACY = "legacy"
    AUTO_PUBLISH = "auto-publish"
    PROHIBIT = "prohibit"


class ServerType(Enum):
    """Server type to run"""
    BUILTIN = "builtin"
    WAITRESS = "waitress"


class ModuleHostingMode(Enum):
    """Type of module hosting module"""
    ALLOW = "true"
    DISALLOW = "false"
    ENFORCE = "enforce"


<<<<<<< HEAD
class Product(Enum):
    """Type of product"""
    TERRAFORM = "terraform"
    OPENTOFU = "opentofu"
=======
class DefaultUiInputOutputView(Enum):
    """Default input/output view in UI"""
    TABLE = "table"
    EXPANDED = "expanded"
>>>>>>> ae40e420


class Config:

    @property
    def SITE_WARNING(self):
        """
        Warning to be displayed as top banner of website.
        """
        return os.environ.get("SITE_WARNING")

    @property
    def INTERNAL_EXTRACTION_ANALYTICS_TOKEN(self):
        """
        Analytics token used by Terraform initialised by the registry.

        This is used by the registry to call back to itself when analysing module examples.

        The value should be changed if it might result in a conflict with a legitimate analytics token used in Terraform
        that calls modules from the registry.

        This variable was previously called INTERNAL_EXTRACTION_ANALYITCS_TOKEN. Support for the previous name will be
        dropped in a future release.
        INTERNAL_EXTRACTION_ANALYITCS_TOKEN will be read if INTERNAL_EXTRACTION_ANALYTICS_TOKEN is unset.
        """
        return os.environ.get('INTERNAL_EXTRACTION_ANALYTICS_TOKEN',
            os.environ.get('INTERNAL_EXTRACTION_ANALYITCS_TOKEN', 'internal-terrareg-analytics-token')
        )

    @property
    def IGNORE_ANALYTICS_TOKEN_AUTH_KEYS(self):
        """
        A list of a Terraform auth keys that can be used to authenticate to the registry
        to ignore check for valid analytics token in module path.

        It is recommended that examples in modules do not include analytics tokens in calls to other modules
        hosted in the registry, to avoid having to add analytics tokens to test the examples during development
        of the modules.

        No analytics of the module usage are captured when this auth key is used.

        The value should be a comma-separated list of auth keys.

        The auth key can be used by placing in a "credential" block in the user's .terraformrc file.
        """
        return [
            auth_key
            for auth_key in os.environ.get("IGNORE_ANALYTICS_TOKEN_AUTH_KEYS", "").split(",")
            if auth_key
        ]

    @property
    def PUBLIC_URL(self):
        """
        The URL that is used for accessing Terrareg by end-users.

        E.g.:

        `https://terrareg.mycorp.com`

        `https://terrareg.mycorg.com:8443`


        Ensure the protocol is https if Terrareg is accessible over https.
        Provide the port if necessary.

        If left empty, the protocol will be assumed to be HTTPS, the port will be assumed to be 443
        and the domain will fallback to be the value set in `DOMAIN_NAME`.
        """
        return os.environ.get('PUBLIC_URL', None)

    @property
    def DOMAIN_NAME(self):
        """
        Domain name that the system is hosted on.

        This should be setup for all installations, but is required for Infracost and OpenID authentication.

        Note: The configuration is deprecated, please set the `PUBLIC_URL` configuration instead.
        """
        return os.environ.get('DOMAIN_NAME', None)

    @property
    def DATA_DIRECTORY(self):
        """
        Directory for storing module data.

        This directory must be persistent (e.g. mounted to shared volume for distributed docker containers).

        To use S3 for storing module/provider archives, specify in the form `s3://<bucketname>/subdir`, e.g. `s3://my-terrareg-bucket` or `s3://another-bucket/terrareg/dev`.

        If S3 is used for the `DATA_DIRECTORY`, the `UPLOAD_DIRECTORY`configuration must be configured to a local path.
        """
        return os.path.join(os.environ.get('DATA_DIRECTORY', os.getcwd()), 'data')

    @property
    def UPLOAD_DIRECTORY(self):
        """
        Directory for storing temporary upload data.

        By default, this uses an 'upload' sub-directory of the DATA_DIRECTORY.

        However, if the DATA_DIRECTORY is configured to 's3', this path must be changed to a local directory.

        In most situations, the path can be set to a temporary directory.
        """
        upload_directory = os.environ.get('UPLOAD_DIRECTORY', os.path.join(self.DATA_DIRECTORY, 'UPLOAD'))
        if upload_directory.startswith('s3://'):
            raise InvalidUploadDirectoryError('UPLOAD_DIRECTORY must be configured with a path, if DATA_DIRECTORY is configured for s3.')
        return upload_directory

    @property
    def DATABASE_URL(self):
        """
        URL for database.
        Defaults to local SQLite database.

        To setup SQLite database, use `sqlite:///<path to SQLite DB>`

        To setup MySQL, use `mysql+mysqlconnector://<user>:<password>@<host>[:<port>]/<database>`
        """
        return os.environ.get('DATABASE_URL', 'sqlite:///modules.db')

    @property
    def LISTEN_PORT(self):
        """
        Port for server to listen on.
        """
        return int(os.environ.get('LISTEN_PORT', 5000))

    @property
    def SERVER(self):
        """
        Set the server application used for running the application. Set the `SERVER` environment variable to one of the following options:

        * `builtin` - Use the default built-in flask web server. This is less performant and is no longer recommended for production use-cases.
        * `waitress` - Uses [waitress](https://docs.pylonsproject.org/projects/waitress/en/latest/index.html) for running the application. This does not support SSL offloading, meaning that it must be used behind a reverse proxy that performs SSL-offloading.
        """
        return ServerType(os.environ.get("SERVER", "builtin").lower())

    @property
    def SSL_CERT_PRIVATE_KEY(self):
        """
        Path to SSL private certificate key.

        If running in a container, the key must be mounted inside the container.
        This value must be set to the path of the key within the container.

        This must be set in accordance with SSL_CERT_PUBLIC_KEY - both must either be
        set or left empty.
        """
        return os.environ.get('SSL_CERT_PRIVATE_KEY', None)

    @property
    def SSL_CERT_PUBLIC_KEY(self):
        """
        Path to SSL public key.

        If running in a container, the key must be mounted inside the container.
        This value must be set to the path of the key within the container.

        This must be set in accordance with SSL_CERT_PRIVATE_KEY - both must either be
        set or left empty.
        """
        return os.environ.get('SSL_CERT_PUBLIC_KEY', None)

    @property
    def ALLOW_UNIDENTIFIED_DOWNLOADS(self):
        """
        Whether modules can be downloaded with Terraform
        without specifying an identification string in
        the namespace
        """
        return self.convert_boolean(os.environ.get('ALLOW_UNIDENTIFIED_DOWNLOADS', 'False'))

    @property
    def DISABLE_ANALYTICS(self):
        """
        Disable module download analytics.

        This stops analytics tokens being displayed in the UI.

        This also sets `ALLOW_UNIDENTIFIED_DOWNLOADS` to True
        """
        return self.convert_boolean(os.environ.get('DISABLE_ANALYTICS', 'False'))

    @property
    def DEFAULT_UI_DETAILS_VIEW(self):
        """
        Default view type in UI for inputs and outputs

        Set to one of the following:
         * table - show the inputs and outputs in a table
         * expanded - shows the inputs and outputs as a list, more suitable for long descriptions and descriptions containing markdown tables
        """
        return DefaultUiInputOutputView(os.environ.get('DEFAULT_UI_DETAILS_VIEW', DefaultUiInputOutputView.TABLE.value).lower())

    @property
    def ALLOW_FORCEFUL_MODULE_PROVIDER_REDIRECT_DELETION(self):
        """
        Whether to allow the force deletion of module provider redirects.

        Force deletion is required if module calls are still using the redirect and analytics tokens indicate that
        some have not used migrated to the new name.
        """
        return self.convert_boolean(os.environ.get("ALLOW_FORCEFUL_MODULE_PROVIDER_REDIRECT_DELETION", "False"))

    @property
    def REDIRECT_DELETION_LOOKBACK_DAYS(self):
        """
        Number of days' worth of analytics data to use to determine if a redirect is still in use.

        For example, if set to 1, if a Terraform module was accessed via a redirect in the past 1 day, it will require
        forceful deletion to delete (unless a more recent download of the module by the same analytics token no longer uses the redirect).

        Value of `0` disables the look-back and redirects can always be removed without force

        Value of `-1` will not limit the look-back period and all analytics will be used.
        """
        return int(os.environ.get('REDIRECT_DELETION_LOOKBACK_DAYS', "-1"))

    @property
    def MODULE_VERSION_USE_GIT_COMMIT(self):
        """
        Whether to return git commit hash to Terraform for module versions.

        If disabled, Terraform will be downloaded with the git tag, which it will use.
        The user will "blindly" use whatever the tag points to, meaning that if it's modified, users will not.

        If enabled, Terrareg will return the git commit hash that was obtained during indexing.

        If the commit is removed from the repository, users will no longer be able to use the module without re-indexing.

        If the tag is modified, the module version will need to be re-indexed in Terrareg.

        For modules that do not use git, this configuration has not effect.

        If the module version does not have a recorded git commit hash (if the module version existed prior to the feature being available in Terrareg),
        then the git tag will be used as a fallback.
        """
        return self.convert_boolean(os.environ.get('MODULE_VERSION_USE_GIT_COMMIT', 'False'))

    @property
    def DEBUG(self):
        """Whether Flask and SQLalchemy is setup in debug mode."""
        return self.convert_boolean(os.environ.get('DEBUG', 'False'))

    @property
    def THREADED(self):
        """Whether Flask is configured to enable threading"""
        return self.convert_boolean(os.environ.get('THREADED', 'True'))

    @property
    def ANALYTICS_TOKEN_PHRASE(self):
        """Name of analytics token to provide in responses (e.g. `application name`, `team name` etc.)"""
        return os.environ.get('ANALYTICS_TOKEN_PHRASE', 'analytics token')

    @property
    def ANALYTICS_TOKEN_DESCRIPTION(self):
        """Description to be provided to user about analytics token (e.g. `The name of your application`)"""
        return os.environ.get('ANALYTICS_TOKEN_DESCRIPTION', '')

    @property
    def EXAMPLE_ANALYTICS_TOKEN(self):
        """
        Example analytics token to provide in responses (e.g. my-tf-application, my-slack-channel etc.).

        Note that, if this token is used in a module call, it will be ignored and treated as if
        an analytics token has not been provided.
        If analytics tokens are required, this stops users from accidentally using the example placeholder in
        Terraform projects.
        """
        return os.environ.get('EXAMPLE_ANALYTICS_TOKEN', 'my-tf-application')

    @property
    def ALLOWED_PROVIDERS(self):
        """
        Comma-separated list of allowed providers.

        Leave empty to disable allow-list and allow all providers.
        """
        return [
            attr for attr in os.environ.get('ALLOWED_PROVIDERS', '').split(',') if attr
        ]

    @property
    def TRUSTED_NAMESPACES(self):
        """Comma-separated list of trusted namespaces."""
        return [
            attr for attr in os.environ.get('TRUSTED_NAMESPACES', '').split(',') if attr
        ]

    @property
    def TRUSTED_NAMESPACE_LABEL(self):
        """Custom name for 'trusted namespace' in UI."""
        return os.environ.get('TRUSTED_NAMESPACE_LABEL', 'Trusted')

    @property
    def CONTRIBUTED_NAMESPACE_LABEL(self):
        """Custom name for 'contributed namespace' in UI."""
        return os.environ.get('CONTRIBUTED_NAMESPACE_LABEL', 'Contributed')

    @property
    def VERIFIED_MODULE_NAMESPACES(self):
        """
        List of namespaces, who's modules will be automatically set to verified.
        """
        return [
            attr for attr in os.environ.get('VERIFIED_MODULE_NAMESPACES', '').split(',') if attr
        ]

    @property
    def VERIFIED_MODULE_LABEL(self):
        """Custom name for 'verified module' in UI."""
        return os.environ.get('VERIFIED_MODULE_LABEL', 'Verified')

    @property
    def DISABLE_TERRAREG_EXCLUSIVE_LABELS(self):
        """
        Whether to disable 'terrareg exclusive' labels from feature tabs in UI.

        Set to `True` to disable the labels.
        """
        return self.convert_boolean(os.environ.get('DISABLE_TERRAREG_EXCLUSIVE_LABELS', 'False'))

    @property
    def DELETE_EXTERNALLY_HOSTED_ARTIFACTS(self):
        """
        Whether uploaded modules, that provide an external URL for the artifact,
        should be removed after analysis.
        If enabled, module versions with externally hosted artifacts cannot be re-analysed after upload.
        """
        return self.convert_boolean(os.environ.get('DELETE_EXTERNALLY_HOSTED_ARTIFACTS', 'False'))

    @property
    def ALLOW_MODULE_HOSTING(self):
        """
        Whether uploaded modules can be downloaded directly.

        Set to one of the following:
         * True - Allow module hosting, if Git clone path is not set (either at module or git provider),
         * False - Do not allow module hosting - all modules must be configured with a Git clone URL (either at module or git provider),
         * Enforce - Modules are always hosted directory. If provided, Git clone URLs are only used for module indexing.
        """
        return ModuleHostingMode(os.environ.get('ALLOW_MODULE_HOSTING', 'True').lower())

    @property
    def REQUIRED_MODULE_METADATA_ATTRIBUTES(self):
        """
        Comma-separated list of metadata attributes that each uploaded module _must_ contain, otherwise the upload is aborted.
        """
        return [
            attr for attr in os.environ.get('REQUIRED_MODULE_METADATA_ATTRIBUTES', '').split(',') if attr
        ]

    @property
    def APPLICATION_NAME(self):
        """Name of application to be displayed in web interface."""
        return os.environ.get('APPLICATION_NAME', 'Terrareg')

    @property
    def LOGO_URL(self):
        """URL of logo to be used in web interface."""
        return os.environ.get('LOGO_URL', '/static/images/logo.png')

    @property
    def ANALYTICS_AUTH_KEYS(self):
        """
        List of comma-separated values for Terraform auth tokens for deployment environments.

        E.g. `xxxxxx.deploy1.xxxxxxxxxxxxx:dev,zzzzzz.deploy1.zzzzzzzzzzzzz:prod`
        In this example, in the 'dev' environment, the auth token for Terraform would be: `xxxxxx.deploy1.xxxxxxxxxxxxx`
        and the auth token for Terraform for prod would be: `zzzzzz.deploy1.zzzzzzzzzzzzz`.

        To disable auth tokens and to report all downloads, leave empty.

        To only record downloads in a single environment, specify a single auth token. E.g. `zzzzzz.deploy1.zzzzzzzzzzzzz`

        For information on using these API keys, please see Terraform: https://docs.w3cub.com/terraform/commands/cli-config.html#credentials
        """
        return [
            token for token in os.environ.get('ANALYTICS_AUTH_KEYS', '').split(',') if token
        ]

    @property
    def UPLOAD_API_KEYS(self):
        """
        List of comma-separated list of API keys to upload/import new module versions.

        For Bitbucket hooks, one of these keys must be provided as the 'secret' to the web-hook.

        To disable authentication for upload endpoint, leave empty.
        """
        return [
            token
            for token in os.environ.get('UPLOAD_API_KEYS', '').split(',')
            if token
        ]

    @property
    def PUBLISH_API_KEYS(self):
        """
        List of comma-separated list of API keys to publish module versions.

        To disable authentication for publish endpoint, leave empty.
        """
        return [
            token
            for token in os.environ.get('PUBLISH_API_KEYS', '').split(',')
            if token
        ]

    @property
    def ADMIN_AUTHENTICATION_TOKEN(self):
        """
        Password/API key to for authentication as the built-in admin user.
        """
        return os.environ.get('ADMIN_AUTHENTICATION_TOKEN', None)

    @property
    def SECRET_KEY(self):
        """
        Flask secret key used for encrypting sessions.

        Can be generated using: `python -c 'import secrets; print(secrets.token_hex())'`
        """
        return os.environ.get('SECRET_KEY', None)

    @property
    def ADMIN_SESSION_EXPIRY_MINS(self):
        """
        Session timeout for admin cookie sessions
        """
        return int(os.environ.get('ADMIN_SESSION_EXPIRY_MINS', 60))

    @property
    def AUTO_PUBLISH_MODULE_VERSIONS(self):
        """
        Whether new module versions (either via upload, import or hook) are automatically
        published and available.

        If this is disabled, the publish endpoint must be called before the module version
        is displayed in the list of module versions.

        NOTE: Even whilst in an unpublished state, the module version can still be accessed directly, but not used within Terraform.
        """
        return self.convert_boolean(os.environ.get('AUTO_PUBLISH_MODULE_VERSIONS', 'True'))

    @property
    def MODULE_VERSION_REINDEX_MODE(self):
        """
        This configuration defines how re-indexes a module version, that already exists, behaves.

        This can be set to one of:

         * 'legacy' - The new module version will replace the old one. Until the version is re-published, it will not be available to Terraform. Analytics for the module version will be retained.
         * 'auto-publish' - The new module version will replace the old one. If the previous version was published, the new version will be automatically published. Analytics for the module version will be retained.
         * 'prohibit' - If a module version has already been indexed, it cannot be re-indexed via hooks/API calls without the version first being deleted.
        """
        return ModuleVersionReindexMode(os.environ.get('MODULE_VERSION_REINDEX_MODE', 'legacy'))

    @property
    def AUTO_CREATE_MODULE_PROVIDER(self):
        """
        Whether to automatically create module providers when
        uploading module versions, either from create endpoint or hooks.

        If disabled, modules must be created using the module provider create endpoint (or via the web interface).
        """
        return self.convert_boolean(os.environ.get('AUTO_CREATE_MODULE_PROVIDER', 'True'))

    @property
    def AUTO_CREATE_NAMESPACE(self):
        """
        Whether to automatically create namespaces when
        uploading a module version to a module provider in a non-existent namespace.

        If disabled, namespaces must be created using the namespace create endpoint (or via web UI)
        """
        return self.convert_boolean(os.environ.get('AUTO_CREATE_NAMESPACE', 'True'))

    @property
    def MODULES_DIRECTORY(self):
        """
        Directory with a module's source that contains sub-modules.

        submodules are expected to be within sub-directories of the submodule directory.

        E.g. If MODULES_DIRECTORY is set to `modules`, with the root module, the following would be expected for a submodule: `modules/submodulename/main.tf`.

        This can be set to an empty string, to expected submodules to be in the root directory of the parent module.
        """
        return os.environ.get('MODULES_DIRECTORY', 'modules')

    @property
    def EXAMPLES_DIRECTORY(self):
        """
        Directory with a module's source that contains examples.

        Examples are expected to be within sub-directories of the examples directory.

        E.g. If EXAMPLES_DIRECTORY is set to `examples`, with the root module, the following would be expected for an example: `examples/myexample/main.tf`.
        """
        return os.environ.get('EXAMPLES_DIRECTORY', 'examples')

    @property
    def GIT_CLONE_TIMEOUT(self):
        """
        Timeout for git clone commands in seconds.

        Leave empty to disable timeout for clone.

        Warning - if a git clone is performed without a timeout set, the request may never complete and could leave locks on the database, requiring an application restart.
        """
        val = os.environ.get('GIT_CLONE_TIMEOUT', '300')
        return None if val is None else int(val)

    @property
    def GIT_PROVIDER_CONFIG(self):
        """
        Git provider config.
        JSON list of known git providers.
        Each item in the list should contain the following attributes:
        - name - Name of the git provider (e.g. 'Corporate Gitlab')

        - base_url - Formatted base URL for project's repo.
                    (e.g. `https://github.com/{namespace}/{module}`
                        or `https://gitlab.corporate.com/{namespace}/{module}`)
        - clone_url - Formatted clone URL for modules.
                    (e.g. `ssh://gitlab.corporate.com/scm/{namespace}/{module}.git`
                        or `https://github.com/{namespace}/{module}-{provider}.git`)
                    Note: Do not include `{version}` placeholder in the URL -
                    the git tag will be automatically provided.
                    If using SSH, the domain must be separated by the path using a forward slash. Use a colon to specify a port (e.g. `ssh://gitlab.corp.com:7999/namespace/name.git`)

        - browse_url - Formatted URL for user-viewable source code
                        (e.g. `https://github.com/{namespace}/{module}-{provider}/tree/{tag}/{path}`
                        or `https://bitbucket.org/{namespace}/{module}/src/{version}?at=refs%2Ftags%2F{tag_uri_encoded}`).
                        Must include placeholders:
                         - `{path}` (for source file/folder path)
                         - `{tag}` or `{tag_uri_encoded}` for the git tag

        - git_path - (optional) Formatted path to be used as default git_path for modules.
                      (e.g. `/modules/{module}`)
                      Any placeholders used in git_path can be omitted from base_url, clone_url and browse_url.

        An example for public repositories, using SSH for cloning, might be:
        ```
        [{"name": "Github", "base_url": "https://github.com/{namespace}/{module}", "clone_url": "ssh://git@github.com/{namespace}/{module}.git", "browse_url": "https://github.com/{namespace}/{module}/tree/{tag}/{path}"},
        {"name": "Bitbucket", "base_url": "https://bitbucket.org/{namespace}/{module}", "clone_url": "ssh://git@bitbucket.org/{namespace}/{module}-{provider}.git", "browse_url": "https://bitbucket.org/{namespace}/{module}-{provider}/src/{tag}/{path}"},
        {"name": "Gitlab", "base_url": "https://gitlab.com/{namespace}/{module}", "clone_url": "ssh://git@gitlab.com/{namespace}/{module}-{provider}.git", "browse_url": "https://gitlab.com/{namespace}/{module}-{provider}/-/tree/{tag}/{path}"}]
        ```
        """
        return os.environ.get('GIT_PROVIDER_CONFIG', '[]')

    @property
    def ALLOW_CUSTOM_GIT_URL_MODULE_PROVIDER(self):
        """
        Whether module providers can specify their own git repository source.
        """
        return self.convert_boolean(os.environ.get('ALLOW_CUSTOM_GIT_URL_MODULE_PROVIDER', 'True'))

    @property
    def ALLOW_CUSTOM_GIT_URL_MODULE_VERSION(self):
        """
        Whether module versions can specify git repository in terrareg config.
        """
        return self.convert_boolean(os.environ.get('ALLOW_CUSTOM_GIT_URL_MODULE_VERSION', 'True'))

    @property
    def TERRAFORM_EXAMPLE_VERSION_TEMPLATE(self):
        """
        Template of version number string to be used in Terraform examples in the UI.
        This is used by the snippet example of a Terraform module and the 'resource builder' example.

        The template can contain the following placeholders:

         * `{major}`, `{minor}`, `{patch}`
         * `{major_minus_one}`, `{minor_minus_one}`, `{patch_minus_one}`
         * `{major_plus_one}`, `{minor_plus_one}`, `{patch_plus_one}`

        Some examples:

         * `>= {major}.{minor}.{patch}, < {major_plus_one}.0.0`
         * `~> {major}.{minor}.{patch}`

        For more information, see Terraform documentation: https://www.terraform.io/language/expressions/version-constraints

        """
        return os.environ.get('TERRAFORM_EXAMPLE_VERSION_TEMPLATE', '{major}.{minor}.{patch}')

    @property
    def AUTOGENERATE_MODULE_PROVIDER_DESCRIPTION(self):
        """
        Whether to automatically generate module provider descriptions, if they are not provided in terrareg metadata file of the module.
        """
        return self.convert_boolean(os.environ.get('AUTOGENERATE_MODULE_PROVIDER_DESCRIPTION', 'True'))

    @property
    def AUTOGENERATE_USAGE_BUILDER_VARIABLES(self):
        """
        Whether to automatically generate usage builder variables from the required variables and their descriptions.
        When disabled, the usage builder will only be displayed on a module when the "variable_template" section
        of the terrareg.json metadata file is populated.
        """
        return self.convert_boolean(os.environ.get('AUTOGENERATE_USAGE_BUILDER_VARIABLES', 'True'))

    @property
    def ENABLE_SECURITY_SCANNING(self):
        """
        Whether to perform security scans of uploaded modules and display them against the module, submodules and examples.
        """
        return self.convert_boolean(os.environ.get('ENABLE_SECURITY_SCANNING', 'True'))

    @property
    def INFRACOST_API_KEY(self):
        """
        API key for Infracost.

        Set this to enable cost-analysis of module examples.

        To generate an API key:
        Log in at https://dashboard.infracost.io > select your organization > Settings

        For cost analysis to be performed on modules which utilise other modules from this registry, ensure `DOMAIN_NAME` is set.
        """
        return os.environ.get('INFRACOST_API_KEY', None)

    @property
    def INFRACOST_PRICING_API_ENDPOINT(self):
        """
        Self-hosted Infracost pricing API endpoint.

        For information on self-hosting the Infracost pricing API, see https://www.infracost.io/docs/cloud_pricing_api/self_hosted/
        """
        return os.environ.get('INFRACOST_PRICING_API_ENDPOINT', None)

    @property
    def INFRACOST_TLS_INSECURE_SKIP_VERIFY(self):
        """
        Whether to skip TLS verification for self-hosted pricing endpoints
        """
        return self.convert_boolean(os.environ.get('INFRACOST_TLS_INSECURE_SKIP_VERIFY', 'False'))

    @property
    def ADDITIONAL_MODULE_TABS(self):
        """
        Set additional markdown files from a module to be displayed in the UI.

        Value must be a JSON array of objects.
        Each object of the array defines an additional tab in the module.
        The object defines the name of the tab and a list of files in the repository.
        e.g. `[["Tab 1 Name", ["file-to-use.md", "alternate-file-to-use.md"]], ["tab 2", ["tab_2_file.md"]]]`

        The tabs will be displayed in order of their placement in the outer list.
        If multiple files are provided, the first file found in the repository will be used for the tab content.

        Filenames with an extension `.md` will be treated as markdown. All other files will be treated as plain-text.

        E.g.
        ```
        [["Release Notes": ["RELEASE_NOTES.md", "CHANGELOG.md"]], ["Development Guidelines", ["CONTRIBUTING.md"]], ["License", ["LICENSE"]]]
        ```
        """
        return os.environ.get('ADDITIONAL_MODULE_TABS', '[["Release Notes", ["RELEASE_NOTES.md", "CHANGELOG.md"]], ["License", ["LICENSE"]]]')

    @property
    def MODULE_LINKS(self):
        """
        List of custom links to display on module provides.

        Each link must contain a display and and link URL.
        These can contain placeholders, such as:

         * namespace
         * module
         * provider
         * version

        The links can be provided with a list of namespaces to limit the link to only modules within those namespaces.

        The format should be similar to this example:
        ```
        [
            {"text": "Text for the link e.g. Github Issues for {module}",
             "url": "https://github.com/{namespace}/{module}-{provider}/issues"},
            {"text": "Second link limited to two namespaces",
             "url": "https://mydomain.example.com/",
             "namespaces": ["namespace1", "namespace2"]}
        ]
        ```
        """
        return os.environ.get('MODULE_LINKS', '[]')

    @property
    def ENABLE_ACCESS_CONTROLS(self):
        """
        Enables role based access controls for SSO users.

        Enabling this feature will restrict all SSO users from performing any admin tasks.
        Group mappings can be setup in the settings page, providing SSO users and groups with global or namespace-based permissions.

        When disabled, all SSO users will have global admin privileges.
        """
        return self.convert_boolean(os.environ.get('ENABLE_ACCESS_CONTROLS', 'False'))

    @property
    def ALLOW_UNAUTHENTICATED_ACCESS(self):
        """
        Whether unauthenticated access to Terrareg is allowed.

        If disabled, all users must authenticate to be able to access the interface and Terraform authentication is required
        """
        return self.convert_boolean(os.environ.get("ALLOW_UNAUTHENTICATED_ACCESS", "True"))

    @property
    def OPENID_CONNECT_LOGIN_TEXT(self):
        """
        Text for sign in button for OpenID Connect authentication
        """
        return os.environ.get('OPENID_CONNECT_LOGIN_TEXT', 'Login using OpenID Connect')

    @property
    def OPENID_CONNECT_CLIENT_ID(self):
        """
        Client ID for OpenID Connect authentication
        """
        return os.environ.get('OPENID_CONNECT_CLIENT_ID', None)

    @property
    def OPENID_CONNECT_CLIENT_SECRET(self):
        """
        Client secret for OpenID Connect authentication
        """
        return os.environ.get('OPENID_CONNECT_CLIENT_SECRET', None)

    @property
    def OPENID_CONNECT_ISSUER(self):
        """
        Base Issuer URL for OpenID Connect authentication.

        A well-known URL will be expected at `${OPENID_CONNECT_ISSUER}/.well-known/openid-configuration`
        """
        return os.environ.get('OPENID_CONNECT_ISSUER', None)

    @property
    def OPENID_CONNECT_SCOPES(self):
        """
        Comma-separated list of scopes to be included in OpenID authentication request.

        The OpenID profile should provide a 'groups' attribute, containing a list of groups
        that the user is a member of.

        A common configuration may require a 'groups' scope to be added to the list of scopes.
        """
        return [
            scope
            for scope in os.environ.get("OPENID_CONNECT_SCOPES", "openid,profile").split(",")
            if scope
        ]

    @property
    def OPENID_CONNECT_DEBUG(self):
        """
        Enable debug of OpenID connect via stdout.

        This should only be enabled for non-production environments.
        """
        return self.convert_boolean(os.environ.get('OPENID_CONNECT_DEBUG', 'False'))

    @property
    def SAML2_LOGIN_TEXT(self):
        """
        Text for sign in button for SAML2 authentication
        """
        return os.environ.get('SAML2_LOGIN_TEXT', 'Login using SAML')

    @property
    def SAML2_IDP_METADATA_URL(self):
        """
        SAML2 provider metadata url
        """
        return os.environ.get('SAML2_IDP_METADATA_URL', None)

    @property
    def SAML2_ISSUER_ENTITY_ID(self):
        """
        SAML2 provider entity ID.
        
        This is required if the SAML2 provider metadata endpoint contains multiple entities.
        """
        return os.environ.get('SAML2_ISSUER_ENTITY_ID', None)

    @property
    def SAML2_ENTITY_ID(self):
        """
        SAML2 provider entity ID of the application.
        """
        return os.environ.get('SAML2_ENTITY_ID', None)

    @property
    def SAML2_PUBLIC_KEY(self):
        """
        SAML2 public key for this application.

        To generate, see SAML2_PRIVATE_KEY
        """
        return os.environ.get('SAML2_PUBLIC_KEY', None)

    @property
    def SAML2_PRIVATE_KEY(self):
        """
        SAML2 private key for this application.
        
        To generate, run:
        ```
        openssl genrsa -out private.key 4096
        openssl req -new -x509 -key private.key -out publickey.cer -days 365
        # Export values to environment variables
        export SAML2_PRIVATE_KEY="$(cat private.key)"
        export SAML2_PUBLIC_KEY="$(cat publickey.cer)"
        ```
        """
        return os.environ.get('SAML2_PRIVATE_KEY', None)

    @property
    def SAML2_GROUP_ATTRIBUTE(self):
        """
        SAML2 user data group attribute.
        """
        return os.environ.get('SAML2_GROUP_ATTRIBUTE', 'groups')

    @property
    def SAML2_DEBUG(self):
        """
        Enable debug of Saml2 via stdout.

        This should only be enabled for non-production environments.
        """
        return self.convert_boolean(os.environ.get('SAML2_DEBUG', 'False'))

    @property
    def DEFAULT_TERRAFORM_VERSION(self):
        """
        Default version of Terraform that will be used to extract module, if terraform required_version has not been specified.
        """
        return os.environ.get("DEFAULT_TERRAFORM_VERSION", "1.3.6")

    @property
    def PRODUCT(self):
        """
        Product to use when performing module extraction

        Options: terraform, opentofu
        """
        return Product(os.environ.get('PRODUCT', Product.TERRAFORM.value).lower())

    @property
    def TERRAFORM_ARCHIVE_MIRROR(self):
        """
        Mirror for obtaining version list and downloading Terraform.

        Defaults to default mirror used by tfswitch
        """
        return os.environ.get("TERRAFORM_ARCHIVE_MIRROR", "")

    @property
    def MANAGE_TERRAFORM_RC_FILE(self):
        """
        Whether terrareg with manage (overwrite) the terraform.rc file in the user's home directory.

        This is required for terraform to authenticate to the registry to ignore any analytics when initialising Terraform modules during extraction.

        When this is disabled, analytics will be recorded when Terrareg extracts modules that call to other modules in the registry.

        This is disabled by default in the application, meaning that running terrareg locally, by default, will not manage this file.
        The docker container, by default, overrides this to enable the functionality, since it is running in an isolated environment and unlikely to overwrite user's own configurations.
        """
        return self.convert_boolean(os.environ.get("MANAGE_TERRAFORM_RC_FILE", "False"))

    @property
    def SENTRY_DSN(self):
        """DSN Integration URL for sentry"""
        return os.environ.get("SENTRY_DSN", "")

    @property
    def SENTRY_TRACES_SAMPLE_RATE(self):
        """
        Sample rate for capturing traces in sentry.

        Must be a number between 0.0 and 1.0
        """
        return float(os.environ.get("SENTRY_TRACES_SAMPLE_RATE", "1.0"))

    @property
    def EXAMPLE_FILE_EXTENSIONS(self):
        """
        Comma-separated list of file extensions to be extracted/shown in example file lists.

        Example: `tf,sh,json`

        Supported languages for syntax highlighting:

         * HCL
         * JavaScript/JSON
         * Bash
         * Batch
         * PL/SQL
         * PowerShell
         * Python
         * Dockerfile/docker-compose

        NOTE: For new file types to be shown module versions must be re-indexed
        """
        return [
            extension
            for extension in os.environ.get("EXAMPLE_FILE_EXTENSIONS", "tf,tfvars,sh,json").split(",")
            if extension
        ]

    @property
    def TERRAFORM_OIDC_IDP_SUBJECT_ID_HASH_SALT(self):
        """
        Subject ID hash salt for Terraform OIDC identity provider.

        This must be set to authenticate users via terrareg.
        This is required if disabling ALLOW_UNAUTHENTICATED_ACCESS.

        Must be set to a secure random string
        """
        return os.environ.get("TERRAFORM_OIDC_IDP_SUBJECT_ID_HASH_SALT")

    @property
    def TERRAFORM_OIDC_IDP_SIGNING_KEY_PATH(self):
        """
        Path of a signing key to be used for Terraform OIDC identity provider.

        This must be set to authenticate users via Terraform.

        The key can be generated using:
        ```
        ssh-keygen -t rsa -b 4096 -m PEM -f signing_key.pem
        # Do not set a password
        ```
        """
        return os.environ.get('TERRAFORM_OIDC_IDP_SIGNING_KEY_PATH', os.path.join(os.getcwd(), "signing_key.pem"))

    @property
    def TERRAFORM_OIDC_IDP_SESSION_EXPIRY(self):
        """
        Terraform OIDC identity token expiry length (seconds).

        Defaults to 1 hour.
        """
        return int(os.environ.get("TERRAFORM_OIDC_IDP_SESSION_EXPIRY", "3600"))

    @property
    def TERRAFORM_PRESIGNED_URL_SECRET(self):
        """
        Secret value for encrypting tokens used in pre-signed URLs to authenticate module source downloads.

        This is required when requiring authentication in Terrareg and modules do not use git.
        """
        return os.environ.get("TERRAFORM_PRESIGNED_URL_SECRET")

    @property
    def TERRAFORM_PRESIGNED_URL_EXPIRY_SECONDS(self):
        """
        The amount of time a module download pre-signed URL should be valid for (in seconds).

        When Terraform downloads a module, it calls a download endpoint, which returns the pre-signed
        URL, which should be immediately used by Terraform, meaning that this should not need to be modified.

        If Terrareg runs across multiple containers, across multiple instances that can suffer from time drift,
        this value may need to be increased.
        """
        return int(os.environ.get("TERRAFORM_PRESIGNED_URL_EXPIRY_SECONDS", 10))

    @property
    def PROVIDER_SOURCES(self):
        """
        Git provider config for terraform Providers, as a JSON list.

        These are used for authenticating to the provider, obtain repository information and provide integration for creating Terraform providers.

        Each item in the list must contain the following attributes:

         * `name` - Name of the git provider (e.g. 'Github')
         * `type` - The type of SCM tool (supported: `github`)
         * `login_button_text` - Login button text for authenticating to Github
         * `auto_generate_namespaces` - Whether to automatically generate namespaces for the user and the organisations that the user is an admin of

        Github-specific attributes (See USER_GUIDE for configuring this):

         * `base_url` - Base public URL, e.g. `https://github.com`
         * `api_url` - API URL, e.g. `https://api.github.com`
         * `app_id` - Github app ID
         * `client_id` - Github app client ID for Github authentication.
         * `client_secret` - Github App client secret for Github authentication.
         * `private_key_path` - Path to private key generated for Github app.
         * `default_access_token` (optional) - Github access token, used for perform Github API requests for providers that are not authenticated via Github App.
         * `default_installation_id` (optional) - A default installation that provides access to Github APIs for providers that are not authenticated via Github App.

        An example for public repositories, using SSH for cloning, might be:
        ```
        [{"name": "Github", "type": "github",
          "base_url": "https://github.com", "api_url": "https://api.github.com",
          "client_id": "some-client-id", "client_secret": "some-secret",
          "app_id": "123456", "private_key_path": "./supersecretkey.pem",
          "access_token": "abcdefg", "auto_generate_namespaces": true
        }]
        ```
        """
        return os.environ.get('PROVIDER_SOURCES', '[]')

    @property
    def PROVIDER_CATEGORIES(self):
        """
        JSON list of provider categories.

        Must be a list of objects, with the following attributes:

         * `id` - Category ID. Must be a unique integer.
         * `name` - Name of category.
         * `slug` - A unique API-friendly name of the category, using lower-case letters and hyphens. Defaults to converted name with lower case letters, dashes for spaces and other characters removed.
         * `user-selectable` (optional, defaults to `true`) - boolean based on whether it is selectable by the user. Non-user selectable categories can only currently be assigned in the database.
        """
        return os.environ.get("PROVIDER_CATEGORIES", '[{"id": 1, "name": "Example Category", "slug": "example-category", "user-selectable": true}]')

    @property
    def GITHUB_URL(self):
        """
        URL to Github for using Github authentication.

        Defaults to public Github.
        Change to use self-hosted hosted Github.
        """
        return os.environ.get("GITHUB_URL", "https://github.com")

    @property
    def GITHUB_API_URL(self):
        """
        Github API URL for using Github authentication.

        Defaults to public Github.
        Change to use self-hosted hosted Github, e.g. https://github-ent.example.com/api
        """
        return os.environ.get("GITHUB_API_URL", "https://api.github.com")

    @property
    def GITHUB_APP_CLIENT_ID(self):
        """
        Github app client ID for Github authentication.

        See USER_GUIDE for setting up Github app.
        """
        return os.environ.get("GITHUB_APP_CLIENT_ID")

    @property
    def GITHUB_APP_CLIENT_SECRET(self):
        """
        Github App client secret for Github authentication.

        See USER_GUIDE for setting up Github app.
        """
        return os.environ.get("GITHUB_APP_CLIENT_SECRET")

    @property
    def GITHUB_LOGIN_TEXT(self):
        """
        Login button text for authenticating to Github
        """
        return os.environ.get("GITHUB_LOGIN_TEXT", "Login with Github")

    @property
    def AUTO_GENERATE_GITHUB_ORGANISATION_NAMESPACES(self):
        """
        Whether to automatically generated namespaces for each user (and all related organisations) that authenticate to Terrareg.

        The user will have full permissions over these namespaces.
        """
        return self.convert_boolean(os.environ.get("AUTO_GENERATE_GITHUB_ORGANISATION_NAMESPACES", "False"))

    @property
    def GO_PACKAGE_CACHE_DIRECTORY(self):
        """Directory to cache go packages"""
        return os.environ.get("GO_PACKAGE_CACHE_DIRECTORY", os.path.join(tempfile.gettempdir(), "terrareg-go-package-cache"))

    def convert_boolean(self, string):
        """Convert boolean environment variable to boolean."""
        if string.lower() in ['true', 'yes', '1']:
            return True
        elif string.lower() in ['false', 'no', '0']:
            return False

        raise InvalidBooleanConfigurationError('Boolean config value not valid. Must be one of: true, yes, 1, false, no, 0')<|MERGE_RESOLUTION|>--- conflicted
+++ resolved
@@ -26,17 +26,16 @@
     ENFORCE = "enforce"
 
 
-<<<<<<< HEAD
+class DefaultUiInputOutputView(Enum):
+    """Default input/output view in UI"""
+    TABLE = "table"
+    EXPANDED = "expanded"
+
+
 class Product(Enum):
     """Type of product"""
     TERRAFORM = "terraform"
     OPENTOFU = "opentofu"
-=======
-class DefaultUiInputOutputView(Enum):
-    """Default input/output view in UI"""
-    TABLE = "table"
-    EXPANDED = "expanded"
->>>>>>> ae40e420
 
 
 class Config:
