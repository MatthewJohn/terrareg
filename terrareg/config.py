
import os
import uuid

from terrareg.errors import InvalidBooleanConfigurationError

class Config:

    @property
    def INTERNAL_EXTRACTION_ANALYITCS_TOKEN(self):
        """
        Analaytics token used by Terraform initialised by the registry.

        This is used by the registry to call back to itself when analysing module examples.

        The value should be changed if it might result in a conflict with a legitimate analytics token used in Terraform
        that calls modules from the registry.
        """
        return os.environ.get('INTERNAL_EXTRACTION_ANALYITCS_TOKEN', 'internal-terrareg-analytics-token')

    @property
    def DOMAIN_NAME(self):
        """
        Domain name that the system is hosted on.

        This should be setup for all installations, but is required for infracost and OpenID authentication.
        """
        return os.environ.get('DOMAIN_NAME', None)

    @property
    def DATA_DIRECTORY(self):
        return os.path.join(os.environ.get('DATA_DIRECTORY', os.getcwd()), 'data')

    @property
    def DATABASE_URL(self):
        """
        URL for database.
        Defaults to local sqlite database.

        To setup SQLite datbase, use `sqlite:///<path to sqlite DB>`

        To setup MySQL, use `mysql+mysqlconnector://<user>:<password>@<host>[:<port>]/<database>`
        """
        return os.environ.get('DATABASE_URL', 'sqlite:///modules.db')

    @property
    def LISTEN_PORT(self):
        """
        Port for server to listen on.
        """
        return int(os.environ.get('LISTEN_PORT', 5000))

    @property
    def SSL_CERT_PRIVATE_KEY(self):
        """
        Path to SSL private certificate key.

        If running in a container, the key must be mounted inside the container.
        This value must be set to the path of the key within the container.

        This must be set in accordance with SSL_CERT_PUBLIC_KEY - both must either be
        set or left empty.
        """
        return os.environ.get('SSL_CERT_PRIVATE_KEY', None)

    @property
    def SSL_CERT_PUBLIC_KEY(self):
        """
        Path to SSL public key.

        If running in a container, the key must be mounted inside the container.
        This value must be set to the path of the key within the container.

        This must be set in accordance with SSL_CERT_PRIVATE_KEY - both must either be
        set or left empty.
        """
        return os.environ.get('SSL_CERT_PUBLIC_KEY', None)

    @property
    def ALLOW_UNIDENTIFIED_DOWNLOADS(self):
        """
        Whether modules can be downloaded with Terraform
        without specifying an identification string in
        the namespace
        """
        return self.convert_boolean(os.environ.get('ALLOW_UNIDENTIFIED_DOWNLOADS', 'False'))

    @property
    def DEBUG(self):
        """Whether flask and sqlalchemy is setup in debug mode."""
        return self.convert_boolean(os.environ.get('DEBUG', 'False'))

    @property
    def THREADED(self):
        """Whether flask is configured to enable threading"""
        return self.convert_boolean(os.environ.get('THREADED', 'True'))

    @property
    def ANALYTICS_TOKEN_PHRASE(self):
        """Name of analytics token to provide in responses (e.g. `application name`, `team name` etc.)"""
        return os.environ.get('ANALYTICS_TOKEN_PHRASE', 'analytics token')

    @property
    def ANALYTICS_TOKEN_DESCRIPTION(self):
        """Describe to be provided to user about analytics token (e.g. `The name of your application`)"""
        return os.environ.get('ANALYTICS_TOKEN_DESCRIPTION', '')

    @property
    def EXAMPLE_ANALYTICS_TOKEN(self):
        """
        Example analytics token to provide in responses (e.g. my-tf-application, my-slack-channel etc.).

        Note that, if this token is used in a module call, it will be ignored and treated as if
        an analytics token has not been provided.
        If analytics tokens are required, this stops users from accidently using the example placeholder in
        Terraform projects.
        """
        return os.environ.get('EXAMPLE_ANALYTICS_TOKEN', 'my-tf-application')

    @property
    def ALLOWED_PROVIDERS(self):
        """
        Comma-seperated list of allowed providers.

        Leave empty to disable allow-list and allow all providers.
        """
        return [
            attr for attr in os.environ.get('ALLOWED_PROVIDERS', '').split(',') if attr
        ]

    @property
    def TRUSTED_NAMESPACES(self):
        """Comma-separated list of trusted namespaces."""
        return [
            attr for attr in os.environ.get('TRUSTED_NAMESPACES', '').split(',') if attr
        ]

    @property
    def TRUSTED_NAMESPACE_LABEL(self):
        """Custom name for 'trusted namespace' in UI."""
        return os.environ.get('TRUSTED_NAMESPACE_LABEL', 'Trusted')

    @property
    def CONTRIBUTED_NAMESPACE_LABEL(self):
        """Custom name for 'contributed namespace' in UI."""
        return os.environ.get('CONTRIBUTED_NAMESPACE_LABEL', 'Contributed')

    @property
    def VERIFIED_MODULE_NAMESPACES(self):
        """
        List of namespaces, who's modules will be automatically set to verified.
        """
        return [
            attr for attr in os.environ.get('VERIFIED_MODULE_NAMESPACES', '').split(',') if attr
        ]

    @property
    def VERIFIED_MODULE_LABEL(self):
        """Custom name for 'verified module' in UI."""
        return os.environ.get('VERIFIED_MODULE_LABEL', 'Verified')

    @property
    def DISABLE_TERRAREG_EXCLUSIVE_LABELS(self):
        """
        Whether to disable 'terrareg exclusive' labels from feature tabs in UI.

        Set to 'True' to disable the labels.
        """
        return self.convert_boolean(os.environ.get('DISABLE_TERRAREG_EXCLUSIVE_LABELS', 'False'))

    @property
    def DELETE_EXTERNALLY_HOSTED_ARTIFACTS(self):
        """
        Whether uploaded modules, that provide an external URL for the artifact,
        should be removed after analysis.
        If enabled, module versions with externally hosted artifacts cannot be re-analysed after upload.
        """
        return self.convert_boolean(os.environ.get('DELETE_EXTERNALLY_HOSTED_ARTIFACTS', 'False'))

    @property
    def ALLOW_MODULE_HOSTING(self):
        """
        Whether uploaded modules can be downloaded directly.
        If disabled, all modules must be configured with a git URL.
        """
        return self.convert_boolean(os.environ.get('ALLOW_MODULE_HOSTING', 'True'))

    @property
    def REQUIRED_MODULE_METADATA_ATTRIBUTES(self):
        """
        Comma-seperated list of metadata attributes that each uploaded module _must_ contain, otherwise the upload is aborted.
        """
        return [
            attr for attr in os.environ.get('REQUIRED_MODULE_METADATA_ATTRIBUTES', '').split(',') if attr
        ]

    @property
    def APPLICATION_NAME(self):
        """Name of application to be displayed in web interface."""
        return os.environ.get('APPLICATION_NAME', 'Terrareg')

    @property
    def LOGO_URL(self):
        """URL of logo to be used in web interface."""
        return os.environ.get('LOGO_URL', '/static/images/logo.png')

    @property
    def ANALYTICS_AUTH_KEYS(self):
        """
        List of comma-separated values for Terraform auth tokens for deployment environments.

        E.g. `xxxxxx.deploy1.xxxxxxxxxxxxx:dev,zzzzzz.deploy1.zzzzzzzzzzzzz:prod`
        In this example, in the 'dev' environment, the auth token for Terraform would be: `xxxxxx.deploy1.xxxxxxxxxxxxx`
        and the auth token for Terraform for prod would be: `zzzzzz.deploy1.zzzzzzzzzzzzz`.

        To disable auth tokens and to report all downloads, leave empty.

        To only record downloads in a single environment, specify a single auth token. E.g. `zzzzzz.deploy1.zzzzzzzzzzzzz`

        For information on using these API keys, please see Terraform: https://docs.w3cub.com/terraform/commands/cli-config.html#credentials
        """
        return [
            token for token in os.environ.get('ANALYTICS_AUTH_KEYS', '').split(',') if token
        ]

    @property
    def UPLOAD_API_KEYS(self):
        """
        List of comma-separated list of API keys to upload/import new module versions.

        For bitbucket hooks, one of these keys must be provided as the 'secret' to the webhook.

        To disable authentication for upload endpoint, leave empty.
        """
        return [
            token
            for token in os.environ.get('UPLOAD_API_KEYS', '').split(',')
            if token
        ]

    @property
    def PUBLISH_API_KEYS(self):
        """
        List of comma-separated list of API keys to publish module versions.

        To disable authentication for publish endpoint, leave empty.
        """
        return [
            token
            for token in os.environ.get('PUBLISH_API_KEYS', '').split(',')
            if token
        ]

    @property
    def ADMIN_AUTHENTICATION_TOKEN(self):
        """
        Password/API key to for authentication as the built-in admin user.
        """
        return os.environ.get('ADMIN_AUTHENTICATION_TOKEN', None)

    @property
    def SECRET_KEY(self):
        """
        Flask secret key used for encrypting sessions.

        Can be generated using: `python -c 'import secrets; print(secrets.token_hex())'`
        """
        return os.environ.get('SECRET_KEY', None)

    @property
    def ADMIN_SESSION_EXPIRY_MINS(self):
        """
        Session timeout for admin cookie sessions
        """
        return int(os.environ.get('ADMIN_SESSION_EXPIRY_MINS', 60))

    @property
    def AUTO_PUBLISH_MODULE_VERSIONS(self):
        """
        Whether new module versions (either via upload, import or hook) are automatically
        published and available.

        If this is disabled, the publish endpoint must be called before the module version
        is displayed in the list of module versions.

        NOTE: Even whilst in an unpublished state, the module version can still be accessed directly, but not used within Terraform.
        """
        return self.convert_boolean(os.environ.get('AUTO_PUBLISH_MODULE_VERSIONS', 'True'))

    @property
    def AUTO_CREATE_MODULE_PROVIDER(self):
        """
        Whether to automatically create module providers when
        uploading module versions, either from create endpoint or hooks.

        If disabled, modules must be created using the module provider create endpoint (or via the web interface).
        """
        return self.convert_boolean(os.environ.get('AUTO_CREATE_MODULE_PROVIDER', 'True'))

    @property
    def AUTO_CREATE_NAMESPACE(self):
        """
        Whether to automatically create namespaces when
        uploading a module version to a module provider in a non-existent namespace.

        If disabled, namespaces must be created using the namespace create endpoint (or via web UI)
        """
        return self.convert_boolean(os.environ.get('AUTO_CREATE_NAMESPACE', 'True'))

    @property
    def MODULES_DIRECTORY(self):
        """
        Directory with a module's source that contains sub-modules.

        submodules are expected to be within sub-directories of the submodule directory.

        E.g. If MODULES_DIRECTORY is set to `modules`, with the root module, the following would be expected for a submodule: `modules/submodulename/main.tf`.

        This can be set to an empty string, to expected submodules to be in the root directory of the parent module.
        """
        return os.environ.get('MODULES_DIRECTORY', 'modules')

    @property
    def EXAMPLES_DIRECTORY(self):
        """
        Directory with a module's source that contains examples.

        Examples are expected to be within sub-directories of the examples directory.

        E.g. If EXAMPLES_DIRECTORY is set to `examples`, with the root module, the following would be expected for an example: `examples/myexample/main.tf`.
        """
        return os.environ.get('EXAMPLES_DIRECTORY', 'examples')

    @property
    def GIT_CLONE_TIMEOUT(self):
        """
        Timeout for git clone commands in seconds.

        Leave empty to disable timeout for clone.

        Warning - if a git clone is performed without a timeout set, the request may never complete and could leave locks on the database, requiring an application restart.
        """
        val = os.environ.get('GIT_CLONE_TIMEOUT', '300')
        return None if val is None else int(val)

    @property
    def GIT_PROVIDER_CONFIG(self):
        """
        Git provider config.
        JSON list of known git providers.
        Each item in the list should contain the following attributes:
        - name - Name of the git provider (e.g. 'Corporate Gitlab')

        - base_url - Formatted base URL for project's repo.
                    (e.g. 'https://github.com/{namespace}/{module}'
                        or 'https://gitlab.corporate.com/{namespace}/{module}')
        - clone_url - Formatted clone URL for modules.
                    (e.g. 'ssh://gitlab.corporate.com/scm/{namespace}/{module}.git'
                        or 'https://github.com/{namespace}/{module}-{provider}.git')
                    Note: Do not include '{version}' placeholder in the URL -
                    the git tag will be automatically provided.

        - browse_url - Formatted URL for user-viewable source code
                        (e.g. 'https://github.com/{namespace}/{module}-{provider}/tree/{tag}/{path}'
                        or 'https://bitbucket.org/{namespace}/{module}/src/{version}?at=refs%2Ftags%2F{tag_uri_encoded}').
                        Must include placeholdes:
                         - {path} (for source file/folder path)
                         - {tag} or {tag_uri_encoded} for the git tag

        An example for public repositories might be:
        ```
        [{"name": "Github", "base_url": "https://github.com/{namespace}/{module}", "clone_url": "ssh://git@github.com:{namespace}/{module}.git", "browse_url": "https://github.com/{namespace}/{module}/tree/{tag}/{path}"},
        {"name": "Bitbucket", "base_url": "https://bitbucket.org/{namespace}/{module}", "clone_url": "ssh://git@bitbucket.org:{namespace}/{module}-{provider}.git", "browse_url": "https://bitbucket.org/{namespace}/{module}-{provider}/src/{tag}/{path}"},
        {"name": "Gitlab", "base_url": "https://gitlab.com/{namespace}/{module}", "clone_url": "ssh://git@gitlab.com:{namespace}/{module}-{provider}.git", "browse_url": "https://gitlab.com/{namespace}/{module}-{provider}/-/tree/{tag}/{path}"}]
        ```
        """
        return os.environ.get('GIT_PROVIDER_CONFIG', '[]')

    @property
    def ALLOW_CUSTOM_GIT_URL_MODULE_PROVIDER(self):
        """
        Whether module providers can specify their own git repository source.
        """
        return self.convert_boolean(os.environ.get('ALLOW_CUSTOM_GIT_URL_MODULE_PROVIDER', 'True'))

    @property
    def ALLOW_CUSTOM_GIT_URL_MODULE_VERSION(self):
        """
        Whether module versions can specify git repository in terrareg config.
        """
        return self.convert_boolean(os.environ.get('ALLOW_CUSTOM_GIT_URL_MODULE_VERSION', 'True'))

    @property
    def TERRAFORM_EXAMPLE_VERSION_TEMPLATE(self):
        """
        Template of version number string to be used in Terraform examples in the UI.
        This is used by the snippet example of a Terraform module and the 'resource builder' example.

        The template can contain the following placeholders:
         * `{major}`, `{minor}`, `{patch}`
         * `{major_minus_one}`, `{minor_minus_one}`, `{patch_minus_one}`
         * `{major_plus_one}`, `{minor_plus_one}`, `{patch_plus_one}`

        Some examples:
         * `>= {major}.{minor}.{patch}, < {major_plus_one}.0.0`
         * `~> {major}.{minor}.{patch}`

        For more information, see Terraform documentation: https://www.terraform.io/language/expressions/version-constraints

        """
        return os.environ.get('TERRAFORM_EXAMPLE_VERSION_TEMPLATE', '{major}.{minor}.{patch}')

    @property
    def AUTOGENERATE_MODULE_PROVIDER_DESCRIPTION(self):
        """
        Whether to automatically generate module provider descriptions, if they are not provided in terrareg metadata file of the module.
        """
        return self.convert_boolean(os.environ.get('AUTOGENERATE_MODULE_PROVIDER_DESCRIPTION', 'True'))

    @property
    def AUTOGENERATE_USAGE_BUILDER_VARIABLES(self):
        """
        Whether to automatically generate usage builder variables from the required variables and their descriptions.
        When disabled, the usage builder will only be displayed on a module when the "variable_template" section
        of the terrareg.json metadata file is populated.
        """
        return self.convert_boolean(os.environ.get('AUTOGENERATE_USAGE_BUILDER_VARIABLES', 'True'))

    @property
    def ENABLE_SECURITY_SCANNING(self):
        """
        Whether to perform security scans of uploaded modules and display them against the module, submodules and examples.
        """
        return self.convert_boolean(os.environ.get('ENABLE_SECURITY_SCANNING', 'True'))

    @property
    def INFRACOST_API_KEY(self):
        """
        API key for Infracost.

        Set this to enable cost-analysis of module examples.

        To generate an API key:
        Log in at https://dashboard.infracost.io > select your organization > Settings

        For cost analysis to be performed on modules which utilise other modules from this registry, ensure `DOMAIN_NAME` is set.
        """
        return os.environ.get('INFRACOST_API_KEY', None)

    @property
    def INFRACOST_PRICING_API_ENDPOINT(self):
        """
        Self-hosted infracost pricing API endpoint.

        For information on self-hosting the infracost pricing API, see https://www.infracost.io/docs/cloud_pricing_api/self_hosted/
        """
        return os.environ.get('INFRACOST_PRICING_API_ENDPOINT', None)

    @property
    def INFRACOST_TLS_INSECURE_SKIP_VERIFY(self):
        """
        Whether to skip TLS verification for self-hosted pricing endpoints
        """
        return self.convert_boolean(os.environ.get('INFRACOST_TLS_INSECURE_SKIP_VERIFY', 'False'))

    @property
    def ADDITIONAL_MODULE_TABS(self):
        """
        Set additional markdown files from a module to be displayed in the UI.

        Value must be a JSON array of objects.
        Each object of the array defines an additional tab in the module.
        The object defines the name of the tab and a list of files in the repository.
        e.g. `[["Tab 1 Name", ["file-to-use.md", "alternate-file-to-use.md"]], ["tab 2", ["tab_2_file.md"]]]`

        The tabs will be displayed in order of their placement in the outer list.
        If multiple files are provided, the first file found in the repository will be used for the tab content.

        Filenames with an extension `.md` will be treated as markdown. All other files will be treated as plain-text.

        E.g.
        ```
        [["Release Notes": ["RELEASE_NOTES.md", "CHANGELOG.md"]], ["Development Guidelines", ["CONTRIBUTING.md"]], ["License", ["LICENSE"]]]
        ```
        """
        return os.environ.get('ADDITIONAL_MODULE_TABS', '[["Release Notes", ["RELEASE_NOTES.md", "CHANGELOG.md"]], ["License", ["LICENSE"]]]')

    @property
<<<<<<< HEAD
    def MODULE_LINKS(self):
        """
        List of custom links to display on module provides.

        Each link must contain a display and and link URL.
        These can contain placeholders, such as:
         * namespace
         * module
         * provider
         * version

        The links can be provided with a list of namespaces to limit the link to only modules within those namespaces.

        The format should be similar to this example:
        [
            {"text": "Text for the link e.g. Github Issues for {module}",
             "url": "https://github.com/{namespace}/{module}-{provider}/issues"},
            {"text": "Second link limited to two namespaces",
             "url": "https://mydomain.example.com/",
             "namespaces": ["namespace1", "namespace2"]}
        ]
        """
        return os.environ.get('MODULE_LINKS', '[]')
=======
    def ENABLE_ACCESS_CONTROLS(self):
        """
        Enables role based access controls for SSO users.

        Enabling this feature will restrict all SSO users from performing any admin tasks.
        Group mappings can be setup in the settings page, providing SSO users and groups with global or namespace-based permissions.

        When disabled, all SSO users will have global admin privileges.
        """
        return self.convert_boolean(os.environ.get('ENABLE_ACCESS_CONTROLS', 'False'))
>>>>>>> 7ce4292b

    @property
    def OPENID_CONNECT_LOGIN_TEXT(self):
        """
        Text for sign in button for OpenID Connect authentication
        """
        return os.environ.get('OPENID_CONNECT_LOGIN_TEXT', 'Login using OpenID Connect')

    @property
    def OPENID_CONNECT_CLIENT_ID(self):
        """
        Client ID for OpenID Conect authentication
        """
        return os.environ.get('OPENID_CONNECT_CLIENT_ID', None)

    @property
    def OPENID_CONNECT_CLIENT_SECRET(self):
        """
        Client secret for OpenID Conect authentication
        """
        return os.environ.get('OPENID_CONNECT_CLIENT_SECRET', None)

    @property
    def OPENID_CONNECT_ISSUER(self):
        """
        Base Issuer URL for OpenID Conect authentication.

        A well-known URL will be expected at `${OPENID_CONNECT_ISSUER}/.well-known/openid-configuration`
        """
        return os.environ.get('OPENID_CONNECT_ISSUER', None)

    @property
    def OPENID_CONNECT_DEBUG(self):
        """
        Enable debug of OpenID connect via stdout.

        This should only be enabled for non-production environments.
        """
        return self.convert_boolean(os.environ.get('OPENID_CONNECT_DEBUG', 'False'))

    @property
    def SAML2_LOGIN_TEXT(self):
        """
        Text for sign in button for SAML2 authentication
        """
        return os.environ.get('SAML2_LOGIN_TEXT', 'Login using SAML')

    @property
    def SAML2_IDP_METADATA_URL(self):
        """
        SAML2 provider metadata url
        """
        return os.environ.get('SAML2_IDP_METADATA_URL', None)

    @property
    def SAML2_ISSUER_ENTITY_ID(self):
        """
        SAML2 provider entity ID.
        
        This is required if the SAML2 provider metadata endpoint contains multiple entities.
        """
        return os.environ.get('SAML2_ISSUER_ENTITY_ID', None)

    @property
    def SAML2_ENTITY_ID(self):
        """
        SAML2 provider entity ID of the application.
        """
        return os.environ.get('SAML2_ENTITY_ID', None)

    @property
    def SAML2_PUBLIC_KEY(self):
        """
        SAML2 public key for this application.

        To generate, see SAML2_PRIVATE_KEY
        """
        return os.environ.get('SAML2_PUBLIC_KEY', None)

    @property
    def SAML2_PRIVATE_KEY(self):
        """
        SAML2 private key for this application.
        
        To generate, run:
        ```
        openssl genrsa -out private.key 4096
        openssl req -new -x509 -key private.key -out publickey.cer -days 365
        # Export values to environment variables
        export SAML2_PRIVATE_KEY="$(cat private.key)"
        export SAML2_PUBLIC_KEY="$(cat publickey.cer)"
        ```
        """
        return os.environ.get('SAML2_PRIVATE_KEY', None)

    @property
    def SAML2_GROUP_ATTRIBUTE(self):
        """
        SAML2 user data group attribute.
        """
        return os.environ.get('SAML2_GROUP_ATTRIBUTE', 'groups')

    @property
    def SAML2_DEBUG(self):
        """
        Enable debug of Saml2 via stdout.

        This should only be enabled for non-production environments.
        """
        return self.convert_boolean(os.environ.get('SAML2_DEBUG', 'False'))

    def convert_boolean(self, string):
        """Convert boolean environment variable to boolean."""
        if string.lower() in ['true', 'yes', '1']:
            return True
        elif string.lower() in ['false', 'no', '0']:
            return False

        raise InvalidBooleanConfigurationError('Boolean config value not valid. Must be one of: true, yes, 1, false, no, 0')<|MERGE_RESOLUTION|>--- conflicted
+++ resolved
@@ -486,7 +486,6 @@
         return os.environ.get('ADDITIONAL_MODULE_TABS', '[["Release Notes", ["RELEASE_NOTES.md", "CHANGELOG.md"]], ["License", ["LICENSE"]]]')
 
     @property
-<<<<<<< HEAD
     def MODULE_LINKS(self):
         """
         List of custom links to display on module provides.
@@ -510,7 +509,8 @@
         ]
         """
         return os.environ.get('MODULE_LINKS', '[]')
-=======
+
+    @property
     def ENABLE_ACCESS_CONTROLS(self):
         """
         Enables role based access controls for SSO users.
@@ -521,7 +521,6 @@
         When disabled, all SSO users will have global admin privileges.
         """
         return self.convert_boolean(os.environ.get('ENABLE_ACCESS_CONTROLS', 'False'))
->>>>>>> 7ce4292b
 
     @property
     def OPENID_CONNECT_LOGIN_TEXT(self):
