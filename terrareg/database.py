"""Provide database class."""

import sqlalchemy
import sqlalchemy.dialects.mysql

from flask import has_request_context
import flask

import terrareg.config
from terrareg.errors import DatabaseMustBeIniistalisedError


class Database():
    """Handle database connection and settng up database schema"""

    _META = None
    _ENGINE = None
    _INSTANCE = None

    blob_encoding_format = 'utf-8'
    MEDIUM_BLOB_SIZE = ((2 ** 24) - 1)

    @staticmethod
    def encode_blob(value):
        """Encode string as a blog value"""
        # Convert any untruthful values to empty string
        if not value:
            value = ''
        return value.encode(Database.blob_encoding_format)

    @staticmethod
    def decode_blob(value):
        """Decode blob as a string."""
        if value is None:
            return None
        return value.decode(Database.blob_encoding_format)

    @staticmethod
    def medium_blob():
        """Return column type for medium blob."""
        return sqlalchemy.LargeBinary(
                length=Database.MEDIUM_BLOB_SIZE).with_variant(
                    sqlalchemy.dialects.mysql.MEDIUMBLOB(), "mysql")

    def __init__(self):
        """Setup member variables."""
        self._git_provider = None
        self._module_provider = None
        self._module_version = None
        self._sub_module = None
        self._analytics = None
        self._example_file = None
        self.transaction_connection = None

    @property
    def git_provider(self):
        """Return git_provider table."""
        if self._git_provider is None:
            raise DatabaseMustBeIniistalisedError('Database class must be initialised.')
        return self._git_provider

    @property
    def module_provider(self):
        """Return module_provider table."""
        if self._module_provider is None:
            raise DatabaseMustBeIniistalisedError('Database class must be initialised.')
        return self._module_provider

    @property
    def module_version(self):
        """Return module_version table."""
        if self._module_version is None:
            raise DatabaseMustBeIniistalisedError('Database class must be initialised.')
        return self._module_version

    @property
    def sub_module(self):
        """Return submodule table."""
        if self._sub_module is None:
            raise DatabaseMustBeIniistalisedError('Database class must be initialised.')
        return self._sub_module

    @property
    def analytics(self):
        """Return analytics table."""
        if self._analytics is None:
            raise DatabaseMustBeIniistalisedError('Database class must be initialised.')
        return self._analytics

    @property
    def example_file(self):
        """Return analytics table."""
        if self._example_file is None:
            raise DatabaseMustBeIniistalisedError('Database class must be initialised.')
        return self._example_file

    @classmethod
    def reset(cls):
        """Reset database connections."""
        cls._INSTANCE = None
        cls._META = None
        cls._ENGINE = None

    @classmethod
    def get(cls):
        """Get singleton instance of class."""
        if cls._INSTANCE is None:
            cls._INSTANCE = Database()
        return cls._INSTANCE

    @classmethod
    def get_meta(cls):
        """Return meta object"""
        if cls._META is None:
            cls._META = sqlalchemy.MetaData()
        return cls._META

    @classmethod
    def get_engine(cls):
        """Get singleton instance of engine."""
        if cls._ENGINE is None:
            cls._ENGINE = sqlalchemy.create_engine(
                terrareg.config.Config().DATABASE_URL,
                echo=terrareg.config.Config().DEBUG)
        return cls._ENGINE

    def initialise(self):
        """Initialise database schema."""
        meta = self.get_meta()
        engine = self.get_engine()

        GENERAL_COLUMN_SIZE = 128
        LARGE_COLUMN_SIZE = 1024
        URL_COLUMN_SIZE = 1024

        self._git_provider = sqlalchemy.Table(
            'git_provider', meta,
            sqlalchemy.Column('id', sqlalchemy.Integer, primary_key = True),
            sqlalchemy.Column('name', sqlalchemy.String(GENERAL_COLUMN_SIZE), unique=True),
            sqlalchemy.Column('base_url_template', sqlalchemy.String(URL_COLUMN_SIZE)),
            sqlalchemy.Column('clone_url_template', sqlalchemy.String(URL_COLUMN_SIZE)),
            sqlalchemy.Column('browse_url_template', sqlalchemy.String(URL_COLUMN_SIZE))
        )

        self._module_provider = sqlalchemy.Table(
            'module_provider', meta,
            sqlalchemy.Column('id', sqlalchemy.Integer, primary_key = True),
            sqlalchemy.Column('namespace', sqlalchemy.String(GENERAL_COLUMN_SIZE)),
            sqlalchemy.Column('module', sqlalchemy.String(GENERAL_COLUMN_SIZE)),
            sqlalchemy.Column('provider', sqlalchemy.String(GENERAL_COLUMN_SIZE)),
            sqlalchemy.Column('repo_base_url_template', sqlalchemy.String(URL_COLUMN_SIZE)),
            sqlalchemy.Column('repo_clone_url_template', sqlalchemy.String(URL_COLUMN_SIZE)),
            sqlalchemy.Column('repo_browse_url_template', sqlalchemy.String(URL_COLUMN_SIZE)),
            sqlalchemy.Column('git_tag_format', sqlalchemy.String(GENERAL_COLUMN_SIZE)),
            sqlalchemy.Column('verified', sqlalchemy.Boolean),
            sqlalchemy.Column(
                'git_provider_id',
                sqlalchemy.ForeignKey(
                    'git_provider.id',
                    onupdate='CASCADE',
                    ondelete='SET NULL'),
                nullable=True
            ),
            sqlalchemy.Column(
                'latest_version_id',
                sqlalchemy.ForeignKey(
                    'module_version.id',
                    onupdate='CASCADE',
                    ondelete='SET NULL',
                    use_alter=True
                ),
                nullable=True
            )
        )

        self._module_version = sqlalchemy.Table(
            'module_version', meta,
            sqlalchemy.Column('id', sqlalchemy.Integer, primary_key = True),
            sqlalchemy.Column(
                'module_provider_id',
                sqlalchemy.ForeignKey(
                    'module_provider.id',
                    onupdate='CASCADE',
                    ondelete='CASCADE'),
                nullable=False
            ),
            sqlalchemy.Column('version', sqlalchemy.String(GENERAL_COLUMN_SIZE)),
            # Whether the module version is a beta version
            sqlalchemy.Column('beta', sqlalchemy.BOOLEAN, nullable=False),
            sqlalchemy.Column('owner', sqlalchemy.String(GENERAL_COLUMN_SIZE)),
            sqlalchemy.Column('description', sqlalchemy.String(LARGE_COLUMN_SIZE)),
            sqlalchemy.Column('repo_base_url_template', sqlalchemy.String(URL_COLUMN_SIZE)),
            sqlalchemy.Column('repo_clone_url_template', sqlalchemy.String(URL_COLUMN_SIZE)),
            sqlalchemy.Column('repo_browse_url_template', sqlalchemy.String(URL_COLUMN_SIZE)),
            sqlalchemy.Column('published_at', sqlalchemy.DateTime),
            sqlalchemy.Column('readme_content', Database.medium_blob()),
            sqlalchemy.Column('module_details', Database.medium_blob()),
            sqlalchemy.Column('variable_template', Database.medium_blob()),
            sqlalchemy.Column('internal', sqlalchemy.Boolean, nullable=False),
            sqlalchemy.Column('published', sqlalchemy.Boolean)
        )

        self._sub_module = sqlalchemy.Table(
            'submodule', meta,
            sqlalchemy.Column('id', sqlalchemy.Integer, primary_key = True),
            sqlalchemy.Column(
                'parent_module_version',
                sqlalchemy.ForeignKey(
                    'module_version.id',
                    onupdate='CASCADE',
                    ondelete='CASCADE'),
                nullable=False
            ),
            sqlalchemy.Column('type', sqlalchemy.String(GENERAL_COLUMN_SIZE)),
            sqlalchemy.Column('path', sqlalchemy.String(LARGE_COLUMN_SIZE)),
            sqlalchemy.Column('name', sqlalchemy.String(GENERAL_COLUMN_SIZE)),
            sqlalchemy.Column('readme_content', Database.medium_blob()),
            sqlalchemy.Column('module_details', Database.medium_blob())
        )

        self._analytics = sqlalchemy.Table(
            'analytics', meta,
            sqlalchemy.Column('id', sqlalchemy.Integer, primary_key = True),
            sqlalchemy.Column(
                'parent_module_version',
                sqlalchemy.ForeignKey(
                    'module_version.id',
                    onupdate='CASCADE',
                    ondelete='CASCADE'),
                nullable=False
            ),
            sqlalchemy.Column('timestamp', sqlalchemy.DateTime),
            sqlalchemy.Column('terraform_version', sqlalchemy.String(GENERAL_COLUMN_SIZE)),
            sqlalchemy.Column('analytics_token', sqlalchemy.String(GENERAL_COLUMN_SIZE)),
            sqlalchemy.Column('auth_token', sqlalchemy.String(GENERAL_COLUMN_SIZE)),
            sqlalchemy.Column('environment', sqlalchemy.String(GENERAL_COLUMN_SIZE))
        )

        self._example_file = sqlalchemy.Table(
            'example_file', meta,
            sqlalchemy.Column('id', sqlalchemy.Integer, primary_key = True),
            sqlalchemy.Column(
                'submodule_id',
                sqlalchemy.ForeignKey(
                    'submodule.id',
                    onupdate='CASCADE',
                    ondelete='CASCADE'),
                nullable=False
            ),
            sqlalchemy.Column('path', sqlalchemy.String(GENERAL_COLUMN_SIZE), nullable=False),
            sqlalchemy.Column('content', Database.medium_blob())
        )

    def select_module_version_joined_module_provider(self, *select_args):
        """Perform select on module_version, joined to module_provider table."""
        return sqlalchemy.select(
            *select_args
        ).select_from(self.module_version).join(
            self.module_provider, self.module_version.c.module_provider_id == self.module_provider.c.id
        )

<<<<<<< HEAD
    def select_module_provider_joined_latest_module_version(self, *select_args):
        """Perform select on module_provider, joined to latest version from module_version table."""
        return sqlalchemy.select(
            *select_args
        ).select_from(self.module_provider).join(
            self.module_version, self.module_provider.c.latest_version_id == self.module_version.c.id
        )
=======
    @classmethod
    def get_current_transaction(cls):
        """Check if currently in transaction."""
        if has_request_context():
            if cls.get().transaction_connection is not None:
                raise Exception('Global database transaction is present whilst in request context!')

            if flask.g.get('database_transaction_connection', None):
                return flask.g.get('database_transaction_connection', None)
        else:
            if cls.get().transaction_connection is not None:
                return cls.get().transaction_connection

        return None

    @classmethod
    def start_transaction(cls):
        """Start DB transaction, store in current context and return"""
        # Check if currently in transaction
        if cls.get_current_transaction():
            raise Exception('Already within database transaction')
        conn = Database.get().get_connection()
        return Transaction(conn)

    @classmethod
    def get_connection(cls):
        """Get connection, checking for transaction and returning it."""
        current_transaction = cls.get_current_transaction()
        if current_transaction is not None:
            # Wrap current transaction in fake 'with' wrapper,
            # to handle 'with get_connection():'
            return TransactionConnectionWrapper(current_transaction)

        # If transaction is not currently active, return database connection
        return cls.get().get_engine().connect()


class TransactionConnectionWrapper:

    def __init__(self, transaction):
        """Store transaction"""
        self._transaction = transaction

    def __enter__(self):
        """On enter, return transaction."""
        return self._transaction

    def __exit__(self, *args, **kwargs):
        """Do nothing on exit"""
        self._transaction = None


class Transaction:
    """Custom wrapper for database tranaction."""

    def __init__(self, connection):
        """Store database connection."""
        self._connection = connection
        self._transaction_outer = None
    
    def __enter__(self):
        """Start transaction and store in current context."""
        self._transaction_outer = self._connection.begin()

        self._transaction_outer.__enter__()

        # Store current transaction in context, so it is
        # returned by any get_connection methods
        if has_request_context():
            flask.g.database_transaction_connection = self._connection
        else:
            Database.get().transaction = self._connection

        return self._connection

    def __exit__(self, *args, **kwargs):
        """End transaction and remove from current context."""
        if has_request_context():
            flask.g.database_transaction_connection = None
        else:
            Database.get().transaction = None

        self._transaction_outer.__exit__(*args, **kwargs)
>>>>>>> cb789ff7
<|MERGE_RESOLUTION|>--- conflicted
+++ resolved
@@ -259,7 +259,6 @@
             self.module_provider, self.module_version.c.module_provider_id == self.module_provider.c.id
         )
 
-<<<<<<< HEAD
     def select_module_provider_joined_latest_module_version(self, *select_args):
         """Perform select on module_provider, joined to latest version from module_version table."""
         return sqlalchemy.select(
@@ -267,7 +266,7 @@
         ).select_from(self.module_provider).join(
             self.module_version, self.module_provider.c.latest_version_id == self.module_version.c.id
         )
-=======
+
     @classmethod
     def get_current_transaction(cls):
         """Check if currently in transaction."""
@@ -351,4 +350,3 @@
             Database.get().transaction = None
 
         self._transaction_outer.__exit__(*args, **kwargs)
->>>>>>> cb789ff7
