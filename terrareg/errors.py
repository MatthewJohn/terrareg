

class TerraregError(Exception):
    """Base terrareg exception."""

    pass


class UnknownFiletypeError(TerraregError):
    """Uploaded filetype is unknown."""

    pass


class NoModuleVersionAvailableError(TerraregError):
    """No version of this module available."""

    pass


class InvalidTerraregMetadataFileError(TerraregError):
    """Error whilst reading terrareg metadata file."""

    pass


class DatabaseMustBeIniistalisedError(TerraregError):
    """Database object must be initialised before accessing tables."""

    pass


class MetadataDoesNotContainRequiredAttributeError(TerraregError):
    """Module metadata does not contain required metadata attribute."""

    pass


class UploadError(TerraregError):
    """Error with file upload."""

    pass


class NoSessionSetError(TerraregError):
    """No session has been setup and required."""

    pass


class IncorrectCSRFTokenError(TerraregError):
    """CSRF token is not correct."""

    pass


class InvalidGitTagFormatError(TerraregError):
    """Invalid git tag format provided."""

    pass


class InvalidNamespaceNameError(TerraregError):
    """Invalid namespace name."""

    pass


class InvalidModuleNameError(TerraregError):
    """Invalid module name."""

    pass


class InvalidModuleProviderNameError(TerraregError):
    """Invalid module provder name."""

    pass


class InvalidVersionError(TerraregError):
    """Invalid version."""

    pass


class RepositoryUrlParseError(TerraregError):
    """An invalid repository URL has been provided."""

    pass


class RepositoryUrlDoesNotContainValidSchemeError(RepositoryUrlParseError):
    """Repository URL does not contain a scheme."""

    pass


class RepositoryUrlContainsInvalidSchemeError(RepositoryUrlParseError):
    """Repository URL contains an unknown scheme."""

    pass


class RepositoryUrlDoesNotContainHostError(RepositoryUrlParseError):
    """Repository URL does not contain a host/domain."""

    pass


class RepositoryUrlDoesNotContainPathError(RepositoryUrlParseError):
    """Repository URL does not contain path."""

    pass


class RepositoryUrlContainsInvalidPortError(RepositoryUrlParseError):
    """Repository URL contains a invalid port."""

    pass


class RepositoryUrlContainsInvalidTemplateError(RepositoryUrlParseError):
    """Repository URL contains invalid template."""

    pass


class InvalidGitProviderConfigError(TerraregError):
    """Invalid git provider config has been passed."""

    pass


class ModuleProviderCustomGitRepositoryUrlNotAllowedError(TerraregError):
    """Module provider cannot set custom git URL."""

    pass


class ModuleVersionCustomGitRepositoryUrlNotAllowedError(TerraregError):
    """Module provider cannot set custom git URL."""

    pass


class NoModuleDownloadMethodConfiguredError(TerraregError):
    """Module is not configured with a git URL and direct downloads are disabled"""

    pass


class ProviderNameNotPermittedError(TerraregError):
    """Provider name not in list of allowed providers."""

    pass


class UnableToProcessTerraformError(TerraregError):
    """An error occurred whilst attempting to process terraform."""

    pass


class GitCloneError(TerraregError):
    """An error occurred during git clone."""

    pass


class InvalidBooleanConfigurationError(TerraregError):
    """Invalid boolean environment variable."""

    pass


class NamespaceAlreadyExistsError(TerraregError):
    """A namespace already exists with the provided."""

    pass


class InvalidUserGroupNameError(TerraregError):
    """User group name is invalid."""

    pass


class UnableToGetGlobalTerraformLockError(TerraregError):
    """Unable to aquire thread lock whilst switching Terraform"""

    pass


class TerraformVersionSwitchError(TerraregError):
    """An error occurred whilst switching Terraform versions"""

    pass


class ReindexingExistingModuleVersionsIsProhibitedError(TerraregError):
    """Attempting to re-index a module version when re-indexing module versions is disabled."""

    pass


class InvalidNamespaceDisplayNameError(TerraregError):
    """Namespace display name is invalid"""

    pass


class DuplicateNamespaceDisplayNameError(TerraregError):
    """A namespace already exists with this display name"""

    pass


<<<<<<< HEAD
=======
class NamespaceNotEmptyError(TerraregError):
    """Namespace cannot be deleted due to containing modules"""

    pass


>>>>>>> cc819b63
class DuplicateModuleProviderError(TerraregError):
    """A module/provider already exists with the same name"""

    pass<|MERGE_RESOLUTION|>--- conflicted
+++ resolved
@@ -216,15 +216,12 @@
     pass
 
 
-<<<<<<< HEAD
-=======
 class NamespaceNotEmptyError(TerraregError):
     """Namespace cannot be deleted due to containing modules"""
 
     pass
 
 
->>>>>>> cc819b63
 class DuplicateModuleProviderError(TerraregError):
     """A module/provider already exists with the same name"""
 
