--- conflicted
+++ resolved
@@ -216,12 +216,13 @@
     pass
 
 
-<<<<<<< HEAD
 class NamespaceNotEmptyError(TerraregError):
     """Namespace cannot be deleted due to containing modules"""
-=======
+
+    pass
+
+
 class DuplicateModuleProviderError(TerraregError):
     """A module/provider already exists with the same name"""
->>>>>>> a4a1e65c
 
     pass