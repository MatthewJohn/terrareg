# Terrareg

Open source Terraform Registry.

Provides features to aid usage and discovery of modules, providing:

 * Fully implemented Terraform modules API
 * Host Terraform modules internally or from an exteral Git source
 * Analytics about the usage of modules
 * All information about a module - README, inputs, outputs, provider requirements and managed resources
 * Security alerts for each module, submodule and examples
 * Cost estimation for each module example
 * Module example source code within the UI, with automatic rewriting of 'source' arguments
 * Interactive 'Usage builder', helping users build terraform to use the terraform modules
 * Hooks for git SCM applications to automatically index modules
 * Authentication via SSO (OpenIDConnect/SAML2)

If you like and use this project and are happy to let us know, please raise a Github issue, create a PR or contact [MatthewJohn](https://github.com/matthewjohn) so it can be added to the README :)

For a full list of issues and pull requests, please see [https://gitlab.dockstudios.co.uk/pub/terrareg](https://gitlab.dockstudios.co.uk/pub/terrareg)

## Screenshots

![Homepage](./docs/screenshots/homepage.png)

![Search](./docs/screenshots/search.png)

![Module Provider](./docs/screenshots/module_provider.png)

![Example](./docs/screenshots/example.png)

## Getting started


    # Clone the repository
    git clone https://github.com/matthewJohn/terrareg
    cd terrareg

    # Builder docker image
    docker build . -t terrareg:latest

    # Create secret key for session data
    export SECRET_KEY=$(python -c 'import secrets; print(secrets.token_hex())')

    # Run container, specifying secret key and admin password
    docker run -ti -p 5000:5000 -e MIGRATE_DATABASE=True -e SECRET_KEY=$SECRET_KEY -e ADMIN_AUTHENTICATION_TOKEN=MySuperSecretPassword terrareg:latest

The site can be accessed at http://localhost:5000, which will provide a 'Initial Setup' guide for getting started.

For information about running with docker-compose, SSL certificate generation or running without docker, see [docs/LOCAL_DEVELOPMENT.md](./docs/LOCAL_DEVELOPMENT.md).

## Upload a terraform module:

### From a git repo


* Goto http://localhost:5000
* Login, using the button in the top-right hand corner
* Goto Modules -> Create (http://localhost:5000/create-module)
* Fill in the details for your module and 'Create'
* Use the 'Manually index version' form of your module, filling out the verison and select 'Publish' and then press 'Index Version'

### From source

    terrareg_root=$PWD
    
    cd source/of/my/module
    
    # OPTIONAL: Create an terrareg meta-data file
    echo '{ "description": "My first module", "owner": "ME!", "source": "https://github.com/me/my-tf-module" }' > ./terrareg.json
    
    # Zip up module
    zip -r ../my-tf-module.zip *
    
    # Upload to terrareg
    bash $terrareg_root/scripts/upload_module.sh http://localhost:5000 helloworld my-tf-module aws 1.0.0 ../my-tf-module.zip

  Navigate to http://localhost:5000 to get started, or http://localhost/modules/helloworld/my-tf-module to see the uploaded example!


**NOTE:** To use modules from the registry in Terraform, a valid SSL certificate must be used. Terraform will not work if you supply `http://` as a protocol for the module URL, as it will treat this as a direct HTTP download, rather than treating it as a registry.


## Additional configuration

For a full list of environment variables, please see [Deployment Guide](./docs/USER_GUIDE.md#deployment) and [docs/CONFIG.md](./docs/CONFIG.md)

## User Guide

See the [User Guide](./docs/USER_GUIDE.md) for configuring and using Terrareg features.


## Changelog

See [CHANGELOG.md](CHANGELOG.md)


## Local development

Since terraform requires HTTPS with a valid SSL cert, this must be provided in local development

On linux, by default, non-privileged users cannot listen on privileged ports, so the following can be used to route requests locally to port 5000:

```
sudo iptables -t nat -I OUTPUT -p tcp -d 127.0.0.1 --dport 443 -j REDIRECT --to-ports 5000
```

Example to run in local development environment:
```
virtualenv -ppython3.8 venv
. venv/bin/activate
pip install -r requirements.txt
pip install -r requirements-dev.txt

# Without SSL cert
ALLOW_CUSTOM_GIT_URL_MODULE_PROVIDER=False ALLOW_CUSTOM_GIT_URL_MODULE_VERSION=False GIT_PROVIDER_CONFIG='[{"name": "Github", "base_url": "https://github.com/{namespace}/{module}", "clone_url": "ssh://git@github.com:{namespace}/{module}.git", "browse_url": "https://github.com/{namespace}/{module}/tree/{tag}/{path}"}, {"name": "Bitbucket", "base_url": "https://bitbucket.org/{namespace}/{module}", "clone_url": "ssh://git@bitbucket.org:{namespace}/{module}-{provider}.git", "browse_url": "https://bitbucket.org/{namespace}/{module}-{provider}/src/{tag}/{path}"}, {"name": "Gitlab", "base_url": "https://gitlab.com/{namespace}/{module}", "clone_url": "ssh://git@gitlab.com:{namespace}/{module}-{provider}.git", "browse_url": "https://gitlab.com/{namespace}/{module}-{provider}/-/tree/{tag}/{path}"}]' SECRET_KEY=ec9b8cc5ed0404acb3983b7836844d828728c22c28ecbed9095edef9b7489e85 ADMIN_AUTHENTICATION_TOKEN=password ANALYTICS_AUTH_KEYS=xxxxxx.atlasv1.zzzzzzzzzzzzz:dev,xxxxxx.atlasv1.xxxxxxxxxx:prod VERIFIED_MODULE_NAMESPACES=hashicorp TRUSTED_NAMESPACES=test DEBUG=True AUTO_PUBLISH_MODULE_VERSIONS=False LISTEN_PORT=5001 python ./terrareg.py

# With SSL Cert
# Add the following argument
#  --ssl-cert-private-key ./example/ssl-certs/private.pem --ssl-cert-public-key ./example/ssl-certs/public.pem

```

## Generating DB changes

```
alembic revision --autogenerate
```

## Applying DB changes

```
alembic upgrade head
```

## Running tests

```
# Run all tests
pytest

# Running unit/integration/selenium tests individually
pytest ./test/unit
pytest ./test/integration
pytest ./test/selenium

# Running a specific test
pytest -k test_setup_page
```

# License

This project and all associated code is covered by GNU General Public License v3.0.

For full license, see [LICENSE](LICENSE)

# Contributors

 * Matt Comben <matthew@dockstudios.co.uk>
 * Michael Holt <mike@holtit.com>

## Special thanks

<<<<<<< HEAD
 * David Soff <david@soff.nl> for implementing Github hook support
=======
 *  David Soff <david@soff.nl> for implementing Github hook support
>>>>>>> 73a7ac82
<|MERGE_RESOLUTION|>--- conflicted
+++ resolved
@@ -161,8 +161,4 @@
 
 ## Special thanks
 
-<<<<<<< HEAD
  * David Soff <david@soff.nl> for implementing Github hook support
-=======
- *  David Soff <david@soff.nl> for implementing Github hook support
->>>>>>> 73a7ac82
