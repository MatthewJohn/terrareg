--- conflicted
+++ resolved
@@ -42,11 +42,7 @@
     rm /tmp/infracost.tar.gz'
 
 # Download tfswitch
-<<<<<<< HEAD
-RUN bash -c 'curl -L https://raw.githubusercontent.com/warrensbox/terraform-switcher/release/install.sh | bash /dev/stdin 1.0.0'
-=======
-RUN bash -c 'curl -L https://raw.githubusercontent.com/warrensbox/terraform-switcher/master/install.sh | bash /dev/stdin 0.13.1308'
->>>>>>> 60c7cae7
+RUN bash -c 'curl -L https://raw.githubusercontent.com/warrensbox/terraform-switcher/master/install.sh | bash /dev/stdin 1.0.0'
 
 # Install go
 RUN bash -c 'if [ "$(uname -m)" == "aarch64" ]; \
