services:

  socket-proxy:
    image: tecnativa/docker-socket-proxy
    container_name: "${DOCKER_NAME}_socket-proxy"
    hostname: docker-socket-proxy
    restart: unless-stopped
    volumes:
      - /var/run/docker.sock:/var/run/docker.sock:ro
    environment:
      CONTAINERS: 1
    networks:
      - dockerProxy
      
  traefik:
    image: traefik:v2.8
    restart: always
    container_name: "${DOCKER_NAME}_traefik"
    command:
      - --providers.docker=true
      # Enable the API handler in insecure mode,
      # which means that the Traefik API will be available directly
      # on the entry point named traefik.
      - --api.insecure=true
      # Defines the path to the configuration file with the certificates list.
      - --providers.file.filename=/root/.config/ssl.toml
      # Define Traefik entry points to port [80] for http and port [443] for https.
      - --entrypoints.web.address=:80
      - --entrypoints.websecure.address=:443
    depends_on:
      - socket-proxy
    networks:
      - dockerProxy
      - web
      - default
    ports:
      # Open traefik http [80] and https [443] ports.
      - '80:80'
      - '443:443'
      - '8080:8080'
    volumes:
      - ./traefik/dynamic_conf.yaml:/etc/traefik/dynamic_conf.yaml:ro
      - ./traefik/traefik.yaml:/etc/traefik/traefik.yaml:ro
      - ./certs:/etc/certs:ro
      - /var/run/docker.sock:/var/run/docker.sock:ro
    labels:
      - "traefik.enable=true"
      - "traefik.http.routers.${DOCKER_NAME}_traefik.rule=Host(`traefik.${DOCKER_BASE_URL}`)"
      - "traefik.http.routers.${DOCKER_NAME}_traefik.tls=true"
      # # Enable Traefik API handler entrypoint on http.
      - "traefik.http.routers.${DOCKER_NAME}_traefik-http.entrypoints=web"
      # # By default the Traefik API handler operates on the port [8080].
      # # Define a load balancer to route the entry point to [8080].
      - "traefik.http.services.${DOCKER_NAME}_traefik.loadbalancer.server.port=8080"

  terrareg:
    container_name: "${DOCKER_NAME}_app"
    restart: unless-stopped
    build: .
    labels:
      - "traefik.enable=true"
      - "traefik.http.routers.${DOCKER_NAME}_app.tls=true"
      - "traefik.http.routers.${DOCKER_NAME}_app.rule=Host(`terrareg.${DOCKER_BASE_URL}`)"
      - "traefik.http.services.${DOCKER_NAME}_app.loadbalancer.server.port=5000"
      - "traefik.http.routers.${DOCKER_NAME}_app.service=${DOCKER_NAME}_app"
    depends_on:
      - mysql
      - traefik
      - minio
    env_file:
      - ./.env
    volumes:
      - ./:/app
      # - ~/.ssh/:/root/.ssh/:ro
    networks:
      web:
    healthcheck:
      test: curl --fail http://localhost:5000 || exit 1
      interval: 5s
      retries: 30
      start_period: 30s
      timeout: 10s

  mysql:
    container_name: "${DOCKER_NAME}_mysql"
    restart: unless-stopped
    image: mariadb:10.11
    volumes:
      - 'mysql:/var/lib/mysql'
    env_file:
      - ./.env
    healthcheck:
      test: ["CMD", "healthcheck.sh", "--connect", "--innodb_initialized"]
      start_period: 10s
      interval: 10s
      timeout: 5s
<<<<<<< HEAD
      retries: 3
=======
      retries: 10
>>>>>>> b37cb706
    networks:
      web:

  minio:
    image: minio/minio
    ports:
     - 9000:9000
     - 9001:9001
    restart: always
    env_file:
     - .env
    environment:
      MINIO_ACCESS_KEY: $AWS_ACCESS_KEY_ID
      MINIO_SECRET_KEY: $AWS_SECRET_ACCESS_KEY
    command: server /data --console-address ":9001"
    volumes:
     - 'minio:/data'
    labels:
      - "traefik.enable=true"
      - "traefik.http.routers.${DOCKER_NAME}_minio.tls=true"
      - "traefik.http.routers.${DOCKER_NAME}_minio.rule=Host(`minio.${DOCKER_BASE_URL}`)"
      - "traefik.http.services.${DOCKER_NAME}_minio.loadbalancer.server.port=9000"
      - "traefik.http.routers.${DOCKER_NAME}_minio.service=${DOCKER_NAME}_minio"

      - "traefik.http.routers.${DOCKER_NAME}_minioui.tls=true"
      - "traefik.http.routers.${DOCKER_NAME}_minioui.rule=Host(`minio-ui.${DOCKER_BASE_URL}`)"
      - "traefik.http.services.${DOCKER_NAME}_minioui.loadbalancer.server.port=9001"
      - "traefik.http.routers.${DOCKER_NAME}_minioui.service=${DOCKER_NAME}_minio"
    networks:
      web:

  createbucket:
    image: minio/mc
    depends_on:
      - minio
    env_file:
     - .env
    entrypoint: >
      /bin/sh -c "
      /usr/bin/mc config host add terrareg $AWS_ENDPOINT_URL $AWS_ACCESS_KEY_ID $AWS_SECRET_ACCESS_KEY;
      /usr/bin/mc mb terrareg/$AWS_BUCKET_NAME;
      exit 0;
      "
    networks:
      web:

volumes:
  terrareg:
    driver: local
    name: "${DOCKER_NAME}_app"
  mysql:
    driver: local
    name: "${DOCKER_NAME}_mysql"
  minio:
    driver: local
    name: "${DOCKER_NAME}_s3"

networks:
  web: 
    name: "${DOCKER_NAME}_web"
  dockerProxy:
    name: "${DOCKER_NAME}_docker-proxy"
  default:
    name: "${DOCKER_NAME}_default"
    driver: bridge<|MERGE_RESOLUTION|>--- conflicted
+++ resolved
@@ -94,11 +94,7 @@
       start_period: 10s
       interval: 10s
       timeout: 5s
-<<<<<<< HEAD
-      retries: 3
-=======
       retries: 10
->>>>>>> b37cb706
     networks:
       web:
 
